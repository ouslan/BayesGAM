--- conflicted
+++ resolved
@@ -8,20 +8,12 @@
 ]
 license = { text = "Apache-2.0" }
 readme = "README.md"
-<<<<<<< HEAD
-requires-python = ">=3.9,<3.13"
-=======
 requires-python = ">=3.9,<3.14"
->>>>>>> 79abb42e
 
 dependencies = [
     "numpy>=1.5.0",
     "progressbar2>=4.2.0,<5",
-<<<<<<< HEAD
     "scipy>=1.11.1,<1.17",
-=======
-    "scipy>=1.11.1,<1.12",
->>>>>>> 79abb42e
 ]
 
 [project.optional-dependencies]
@@ -67,12 +59,6 @@
 )/
 '''
 
-<<<<<<< HEAD
-[tool.poetry-dynamic-versioning]
-enable = true
-vcs = "git"
-style = "semver"
-=======
 [tool.ruff]
 line-length = 88
 exclude = [".git"]
@@ -155,5 +141,4 @@
 ]
 
 [tool.ruff.lint.pydocstyle]
-convention = "numpy"
->>>>>>> 79abb42e
+convention = "numpy"