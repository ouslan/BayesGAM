# -*- coding: utf-8 -*-

from __future__ import division, absolute_import
from collections import defaultdict
from collections import OrderedDict
from copy import deepcopy
from progressbar import ProgressBar
import warnings

import numpy as np
import scipy as sp
from scipy import stats

from pygam.core import Core

from pygam.penalties import derivative
from pygam.penalties import l2
from pygam.penalties import monotonic_inc
from pygam.penalties import monotonic_dec
from pygam.penalties import convex
from pygam.penalties import concave
from pygam.penalties import circular
from pygam.penalties import none
from pygam.penalties import wrap_penalty

from pygam.distributions import Distribution
from pygam.distributions import NormalDist
from pygam.distributions import BinomialDist
from pygam.distributions import PoissonDist
from pygam.distributions import GammaDist
from pygam.distributions import InvGaussDist

from pygam.links import Link
from pygam.links import IdentityLink
from pygam.links import LogitLink
from pygam.links import LogLink
from pygam.links import InverseLink
from pygam.links import InvSquaredLink

from pygam.callbacks import CallBack
from pygam.callbacks import Deviance
from pygam.callbacks import Diffs
from pygam.callbacks import Accuracy
from pygam.callbacks import Coef
from pygam.callbacks import validate_callback

from pygam.utils import check_dtype
from pygam.utils import check_y
from pygam.utils import check_X
from pygam.utils import check_X_y
from pygam.utils import make_2d
from pygam.utils import check_array
from pygam.utils import check_lengths
from pygam.utils import load_diagonal
from pygam.utils import TablePrinter
from pygam.utils import space_row
from pygam.utils import sig_code
from pygam.utils import gen_edge_knots
from pygam.utils import b_spline_basis
from pygam.utils import combine
from pygam.utils import cholesky
from pygam.utils import check_param
from pygam.utils import isiterable
from pygam.utils import NotPositiveDefiniteError
from pygam.utils import OptimizationError


EPS = np.finfo(np.float64).eps # machine epsilon


DISTRIBUTIONS = {'normal': NormalDist,
                 'poisson': PoissonDist,
                 'binomial': BinomialDist,
                 'gamma': GammaDist,
                 'inv_gauss': InvGaussDist
                 }

LINK_FUNCTIONS = {'identity': IdentityLink,
                  'log': LogLink,
                  'logit': LogitLink,
                  'inverse': InverseLink,
                  'inv_squared': InvSquaredLink
                  }

CALLBACKS = {'deviance': Deviance,
             'diffs': Diffs,
             'accuracy': Accuracy,
             'coef': Coef
            }

PENALTIES = {'auto': 'auto',
             'derivative': derivative,
             'l2': l2,
             'none': none,
            }

CONSTRAINTS = {'convex': convex,
               'concave': concave,
               'monotonic_inc': monotonic_inc,
               'monotonic_dec': monotonic_dec,
               'circular': circular,
               'none': none
              }



class GAM(Core):
    """Generalized Additive Model

    Parameters
    ----------
    callbacks : list of strings or list of CallBack objects,
                default: ['deviance', 'diffs']
        Names of callback objects to call during the optimization loop.

    constraints : str or callable, or iterable of str or callable,
                  default: None
        Names of constraint functions to call during the optimization loop.

        Must be in {'convex', 'concave', 'monotonic_inc', 'monotonic_dec',
                    'circular', 'none'}

        If None, then the model will apply no constraints.

        If only one str or callable is specified, then is it copied for all
        features.

    distribution : str or Distribution object, default: 'normal'
        Distribution to use in the model.

    link : str or Link object, default: 'identity'
        Link function to use in the model.

    dtype : str in {'auto', 'numerical',  'categorical'},
            or list of str, default: 'auto'
        String describing the data-type of each feature.

        'numerical' is used for continuous-valued data-types,
            like in regression.
        'categorical' is used for discrete-valued data-types,
            like in classification.

        If only one str is specified, then is is copied for all features.

    lam : float or iterable of floats > 0, default: 0.6
        Smoothing strength; must be a positive float, or one positive float
        per feature.

        Larger values enforce stronger smoothing.

        If only one float is specified, then it is copied for all features.

    fit_intercept : bool, default: True
        Specifies if a constant (a.k.a. bias or intercept) should be
        added to the decision function.

        NOTE: the intercept receives no smoothing penalty.

    fit_linear : bool or iterable of bools, default: False
        Specifies if a linear term should be added to any of the feature
        functions. Useful for including pre-defined feature transformations
        in the model.

        If only one bool is specified, then it is copied for all features.

        NOTE: Many constraints are incompatible with an additional linear fit.
            eg. if a non-zero linear function is added to a periodic spline
            function, it will cease to be periodic.

            this is also possible for a monotonic spline function.

    fit_splines : bool or iterable of bools, default: True
        Specifies if a smoother should be added to any of the feature
        functions. Useful for defining feature transformations a-priori
        that should not have splines fitted to them.

        If only one bool is specified, then it is copied for all features.

        NOTE: fit_splines supercedes n_splines.
        ie. if n_splines > 0 and fit_splines = False, no splines will be fitted.

    max_iter : int, default: 100
        Maximum number of iterations allowed for the solver to converge.

    penalties : str or callable, or iterable of str or callable,
                default: 'auto'
        Type of penalty to use for each feature.

        penalty should be in {'auto', 'none', 'derivative', 'l2', }

        If 'auto', then the model will use 2nd derivative smoothing for features
        of dtype 'numerical', and L2 smoothing for features of dtype
        'categorical'.

        If only one str or callable is specified, then is it copied for all
        features.

    n_splines : int, or iterable of ints, default: 25
        Number of splines to use in each feature function; must be non-negative.
        If only one int is specified, then it is copied for all features.

        Note: this value is set to 0 if fit_splines is False

    spline_order : int, or iterable of ints, default: 3
        Order of spline to use in each feature function; must be non-negative.
        If only one int is specified, then it is copied for all features

        Note: if a feature is of type categorical, spline_order will be set to 0.

    tol : float, default: 1e-4
        Tolerance for stopping criteria.

    verbose : bool, default: False
        whether to show pyGAM warnings

    Attributes
    ----------
    coef_ : array, shape (n_classes, m_features)
        Coefficient of the features in the decision function.
        If fit_intercept is True, then self.coef_[0] will contain the bias.

    statistics_ : dict
        Dictionary containing model statistics like GCV/UBRE scores, AIC/c,
        parameter covariances, estimated degrees of freedom, etc.

    logs_ : dict
        Dictionary containing the outputs of any callbacks at each
        optimization loop.

        The logs are structured as `{callback: [...]}`

    References
    ----------
    Simon N. Wood, 2006
    Generalized Additive Models: an introduction with R

    Hastie, Tibshirani, Friedman
    The Elements of Statistical Learning
    http://statweb.stanford.edu/~tibs/ElemStatLearn/printings/ESLII_print10.pdf

    Paul Eilers & Brian Marx, 2015
    International Biometric Society: A Crash Course on P-splines
    http://www.ibschannel2015.nl/project/userfiles/Crash_course_handout.pdf
    """
    def __init__(self, lam=0.6, max_iter=100, n_splines=25, spline_order=3,
                 penalties='auto', tol=1e-4, distribution='normal',
                 link='identity', callbacks=['deviance', 'diffs'],
                 fit_intercept=True, fit_linear=False, fit_splines=True,
                 dtype='auto', constraints=None, verbose=False):

        self.max_iter = max_iter
        self.tol = tol
        self.lam = lam
        self.n_splines = n_splines
        self.spline_order = spline_order
        self.penalties = penalties
        self.distribution = distribution
        self.link = link
        self.callbacks = callbacks
        self.constraints = constraints
        self.fit_intercept = fit_intercept
        self.fit_linear = fit_linear
        self.fit_splines = fit_splines
        self.dtype = dtype
        self.verbose = verbose

        # created by other methods
        self._n_coeffs = [] # useful for indexing into model coefficients
        self._edge_knots = []
        self._lam = []
        self._n_splines = []
        self._spline_order = []
        self._penalties = []
        self._constraints = []
        self._dtype = []
        self._fit_linear = []
        self._fit_splines = []
        self._fit_intercept = None

        # internal settings
        self._constraint_lam = 1e9 # regularization intensity for constraints
        self._constraint_l2 = 1e-3 # diagononal loading to improve conditioning
        self._constraint_l2_max = 1e-1 # maximum loading
        self._opt = 0 # use 0 for numerically stable optimizer, 1 for naive

        # call super and exclude any variables
        super(GAM, self).__init__()

    def _expand_attr(self, attr, n, dt_alt=None, msg=None):
        """
        tool to parse and duplicate initialization arguments
          into model parameters.
        typically we use this tool to take a single attribute like:
          self.lam = 0.6
        and make one copy per feature, ie:
          self._lam = [0.6, 0.6, 0.6]
        for a model with 3 features.

        if self.attr is an iterable of values of length n,
          then copy it verbatim to self._attr.
        otherwise extend the single value to a list of length n,
          and copy that to self._attr

        dt_alt is an alternative value for dtypes of type categorical (ie discrete).
        so if our 3-feature dataset is of types
            ['numerical', 'numerical', 'categorical'],
        we could use this method to turn
            self.lam = 0.6
        into
            self.lam = [0.6, 0.6, 0.3]
        by calling
          self._expand_attr('lam', 3, dt_alt=0.3)

        Parameters
        ----------
        attr : string
          name of the attribute to expand
        n : int
          number of time to repeat the attribute
        dt_alt : object, deafult: None
          object to subsitute attribute for categorical features.
          if dt_alt is None, categorical features are treated the same as
          numerical features.
        msg: string, default: None
          custom error message to report if
            self.attr is iterable BUT len(self.attr) != n
          if msg is None, default message is used:
            'expected "attr" to have length X.shape[1], but found {}'.format(len(self.attr))

        Returns
        -------
        None
        """
        data = deepcopy(getattr(self, attr))

        _attr = '_' + attr
        if isiterable(data):
            if not (len(data) == n):
                if msg is None:
                    msg = 'expected {} to have length X.shape[1], '\
                          'but found {}'.format(attr, len(data))
                raise ValueError(msg)
        else:
            data = [data] * n

        if dt_alt is not None:
            data = [d if dt != 'categorical' else dt_alt for d,dt in zip(data, self._dtype)]

        setattr(self, _attr, data)

    @property
    def _is_fitted(self):
        """
        simple way to check if the GAM has been fitted

        Parameters
        ---------
        None

        Returns
        -------
        bool : whether or not the model is fitted
        """
        return hasattr(self, 'coef_')

    def _validate_params(self):
        """
        method to sanitize model parameters

        Parameters
        ---------
        None

        Returns
        -------
        None
        """
        # fit_intercep
        if not isinstance(self.fit_intercept, bool):
            raise ValueError('fit_intercept must be type bool, but found {}'\
                             .format(self.fit_intercept.__class__))

        # max_iter
        self.max_iter = check_param(self.max_iter, param_name='max_iter',
                                    dtype='int', constraint='>=1',
                                    iterable=False)

        # lam
        self.lam = check_param(self.lam, param_name='lam',
                               dtype='float', constraint='>0')

        # n_splines
        self.n_splines = check_param(self.n_splines, param_name='n_splines',
                                     dtype='int', constraint='>=0')

        # spline_order
        self.spline_order = check_param(self.spline_order,
                                        param_name='spline_order',
                                        dtype='int', constraint='>=0')

        # n_splines + spline_order
        if not (np.atleast_1d(self.n_splines) >
                np.atleast_1d(self.spline_order)).all():
            raise ValueError('n_splines must be > spline_order. '\
                             'found: n_splines = {} and spline_order = {}'\
                             .format(self.n_splines, self.spline_order))

        # distribution
        if not ((self.distribution in DISTRIBUTIONS)
                or isinstance(self.distribution, Distribution)):
            raise ValueError('unsupported distribution {}'.format(self.distribution))
        if self.distribution in DISTRIBUTIONS:
            self.distribution = DISTRIBUTIONS[self.distribution]()

        # link
        if not ((self.link in LINK_FUNCTIONS) or isinstance(self.link, Link)):
            raise ValueError('unsupported link {}'.format(self.link))
        if self.link in LINK_FUNCTIONS:
            self.link = LINK_FUNCTIONS[self.link]()

        # callbacks
        if not isiterable(self.callbacks):
            raise ValueError('Callbacks must be iterable, but found {}'\
                             .format(self.callbacks))

        if not all([c in CALLBACKS or
                    isinstance(c, CallBack) for c in self.callbacks]):
            raise ValueError('unsupported callback(s) {}'.format(self.callbacks))
        callbacks = list(self.callbacks)
        for i, c in enumerate(self.callbacks):
            if c in CALLBACKS:
                callbacks[i] = CALLBACKS[c]()
        self.callbacks = [validate_callback(c) for c in callbacks]

        # penalties
        if not (isiterable(self.penalties) or
                hasattr(self.penalties, '__call__') or
                self.penalties in PENALTIES or
                self.penalties is None):
            raise ValueError('penalties must be iterable or callable, '\
                             'but found {}'.format(self.penalties))

        if isiterable(self.penalties):
            for i, p in enumerate(self.penalties):
                if not (hasattr(p, '__call__') or
                        (p in PENALTIES) or
                        (p is None)):
                    raise ValueError("penalties must be callable or in "\
                                     "{}, but found {} for {}th penalty"\
                                     .format(list(PENALTIES.keys()), p, i))

        # constraints
        if not (isiterable(self.constraints) or
                hasattr(self.constraints, '__call__') or
                self.constraints in CONSTRAINTS or
                self.constraints is None):
            raise ValueError('constraints must be iterable or callable, '\
                             'but found {}'.format(self.constraints))

        if isiterable(self.constraints):
            for i, c in enumerate(self.constraints):
                if not (hasattr(c, '__call__') or
                        (c in CONSTRAINTS) or
                        (c is None)):
                    raise ValueError("constraints must be callable or in "\
                                     "{}, but found {} for {}th constraint"\
                                     .format(list(CONSTRAINTS.keys()), c, i))

        # dtype
        if not (self.dtype in ['auto', 'numerical', 'categorical'] or
                isiterable(self.dtype)):
            raise ValueError("dtype must be in ['auto', 'numerical', "\
                             "'categorical'] or iterable of those strings, "\
                             "but found dtype = {}".format(self.dtype))

        if isiterable(self.dtype):
            for dt in self.dtype:
                if dt not in ['auto', 'numerical', 'categorical']:
                    raise ValueError("elements of iterable dtype must be in "\
                                     "['auto', 'numerical', 'categorical], "\
                                     "but found dtype = {}".format(self.dtype))

    def _validate_data_dep_params(self, X):
        """
        method to validate and prepare data-dependent parameters

        Parameters
        ---------
        X : array-like
            containing the input dataset

        Returns
        -------
        None
        """
        n_samples, m_features = X.shape

        # set up dtypes and check types if 'auto'
        self._expand_attr('dtype', m_features)
        for i, (dt, x) in enumerate(zip(self._dtype, X.T)):
            if dt == 'auto':
                dt = check_dtype(x)[0]
                if dt == 'categorical' and self.verbose:
                    warnings.warn('detected catergorical data for feature {}'\
                                  .format(i), stacklevel=2)
            self._dtype[i] = dt
        assert len(self._dtype) == m_features # sanity check

        # set up lambdas
        self._expand_attr('lam', m_features)

        # add intercept term
        if self.fit_intercept:
            self._lam = [0.] + self._lam

        # set up penalty matrices
        self._expand_attr('penalties', m_features)

        # set up constraints
        self._expand_attr('constraints', m_features, dt_alt=None)

        # set up fit_linear and fit_splines, copy fit_intercept
        self._fit_intercept = self.fit_intercept
        self._expand_attr('fit_linear', m_features, dt_alt=False)
        self._expand_attr('fit_splines', m_features)
        for i, (fl, c) in enumerate(zip(self._fit_linear, self._constraints)):
            if bool(c) and (c is not 'none'):
                if fl and self.verbose:
                    warnings.warn('cannot do fit_linear with constraints. '\
                                  'setting fit_linear=False for feature {}'\
                                  .format(i))
                self._fit_linear[i] = False

        line_or_spline = [bool(line + spline) for line, spline in \
                          zip(self._fit_linear, self._fit_splines)]
        # problems
        if not all(line_or_spline):
            bad = [i for i, l_or_s in enumerate(line_or_spline) if not l_or_s]
            raise ValueError('a line or a spline must be fit on each feature. '\
                             'Neither were found on feature(s): {}' \
                             .format(bad))

        # expand spline_order, n_splines, and prepare edge_knots
        self._expand_attr('spline_order', X.shape[1], dt_alt=0)
        self._expand_attr('n_splines', X.shape[1], dt_alt=0)
        self._edge_knots = [gen_edge_knots(feat, dtype, verbose=self.verbose) for feat, dtype in \
                            zip(X.T, self._dtype)]

        # update our n_splines correcting for categorical features, no splines
        for i, (fs, dt, ek) in enumerate(zip(self._fit_splines,
                                             self._dtype,
                                             self._edge_knots)):
            if fs:
                if dt == 'categorical':
                    self._n_splines[i] = len(ek) - 1
            if not fs:
                self._n_splines[i] = 0

        # compute number of model coefficients
        self._n_coeffs = []
        for n_splines, fit_linear, fit_splines in zip(self._n_splines,
                                                      self._fit_linear,
                                                      self._fit_splines):
            self._n_coeffs.append(n_splines * fit_splines + fit_linear)

        if self._fit_intercept:
            self._n_coeffs = [1] + self._n_coeffs

    def generate_X_grid(self, n=500):
        """create a nice grid of X data

        array is sorted by feature and uniformly spaced,
        so the marginal and joint distributions are likely wrong

        Parameters
        ----------
        n : int, default: 500
            number of data points to create

        Returns
        -------
        np.array of shape (n, n_features)
        """
        if not self._is_fitted:
            raise AttributeError('GAM has not been fitted. Call fit first.')
        X = []
        for ek in self._edge_knots:
            X.append(np.linspace(ek[0], ek[-1], num=n))
        return np.vstack(X).T

    def loglikelihood(self, X, y, weights=None):
        """
        compute the log-likelihood of the dataset using the current model

        Parameters
        ---------
        X : array-like of shape (n_samples, m_features)
            containing the input dataset
        y : array-like of shape (n,)
            containing target values
        weights : array-like of shape (n,)
            containing sample weights

        Returns
        -------
        log-likelihood : np.array of shape (n,)
            containing log-likelihood scores
        """
        y = check_y(y, self.link, self.distribution, verbose=self.verbose)
        mu = self.predict_mu(X)

        if weights is not None:
            weights = np.array(weights).astype('f').ravel()
            weights = check_array(weights, name='sample weights',
                                  ndim=1, verbose=self.verbose)
            check_lengths(y, weights)
        else:
            weights = np.ones_like(y).astype('float64')

        return self._loglikelihood(y, mu, weights=weights)

    def _loglikelihood(self, y, mu, weights=None):
        """
        compute the log-likelihood of the dataset using the current model

        Parameters
        ---------
        y : array-like of shape (n,)
            containing target values
        mu : array-like of shape (n_samples,)
            expected value of the targets given the model and inputs
        weights : array-like of shape (n,)
            containing sample weights

        Returns
        -------
        log-likelihood : np.array of shape (n,)
            containing log-likelihood scores
        """
        return self.distribution.log_pdf(y=y, mu=mu, weights=weights).sum()

    def _linear_predictor(self, X=None, modelmat=None, b=None, feature=-1):
        """linear predictor
        compute the linear predictor portion of the model
        ie multiply the model matrix by the spline basis coefficients

        Parameters
        ---------
        at least 1 of (X, modelmat)
            and
        at least 1 of (b, feature)

        X : array-like of shape (n_samples, m_features), default: None
            containing the input dataset
            if None, will attempt to use modelmat

        modelmat : array-like, default: None
            contains the spline basis for each feature evaluated at the input
            values for each feature, ie model matrix
            if None, will attempt to construct the model matrix from X

        b : array-like, default: None
            contains the spline coefficients
            if None, will use current model coefficients

        feature : int, deafult: -1
                  feature for which to compute the linear prediction
                  if -1, will compute for all features

        Returns
        -------
        lp : np.array of shape (n_samples,)
        """
        if modelmat is None:
            modelmat = self._modelmat(X, feature=feature)
        if b is None:
            b = self.coef_[self._select_feature(feature)]
        return modelmat.dot(b).flatten()

    def predict_mu(self, X):
        """
        preduct expected value of target given model and input X

        Parameters
        ---------
        X : array-like of shape (n_samples, m_features), default: None
            containing the input dataset

        Returns
        -------
        y : np.array of shape (n_samples,)
            containing expected values under the model
        """
        if not self._is_fitted:
            raise AttributeError('GAM has not been fitted. Call fit first.')

        X = check_X(X, n_feats=len(self._n_coeffs) - self._fit_intercept,
                    edge_knots=self._edge_knots, dtypes=self._dtype,
                    verbose=self.verbose)

        lp = self._linear_predictor(X)
        return self.link.mu(lp, self.distribution)

    def predict(self, X):
        """
        preduct expected value of target given model and input X
        often this is done via expected value of GAM given input X

        Parameters
        ---------
        X : array-like of shape (n_samples, m_features), default: None
            containing the input dataset

        Returns
        -------
        y : np.array of shape (n_samples,)
            containing predicted values under the model
        """
        if not self._is_fitted:
            raise AttributeError('GAM has not been fitted. Call fit first.')

        X = check_X(X, n_feats=len(self._n_coeffs) - self._fit_intercept,
                    edge_knots=self._edge_knots, dtypes=self._dtype,
                    verbose=self.verbose)

        return self.predict_mu(X)

    def _modelmat(self, X, feature=-1):
        """
        Builds a model matrix, B, out of the spline basis for each feature

        B = [B_0, B_1, ..., B_p]

        Parameters
        ---------
        X : array-like of shape (n_samples, m_features), default: None
            containing the input dataset
        feature : int, default: -1
            feature index for which to compute the model matrix
            if -1, will create the model matrix for all features

        Returns
        -------
        modelmat : sparse matrix of len n_samples
            containing model matrix of the spline basis for selected features
        """
        X = check_X(X, n_feats=len(self._n_coeffs) - self._fit_intercept,
                    edge_knots=self._edge_knots, dtypes=self._dtype,
                    verbose=self.verbose)

        if feature >= len(self._n_coeffs) or feature < -1:
            raise ValueError('feature {} out of range for X with shape {}'\
                             .format(feature, X.shape))

        # for all features, build matrix recursively
        if feature == -1:
            modelmat = []
            for feat in range(X.shape[1] + self._fit_intercept):
                modelmat.append(self._modelmat(X, feature=feat))
            return sp.sparse.hstack(modelmat, format='csc')

        # intercept
        if (feature == 0) and self._fit_intercept:
            return sp.sparse.csc_matrix(np.ones((X.shape[0], 1)))

        # return only the basis functions for 1 feature
        feature = feature - self._fit_intercept
        featuremat = []
        if self._fit_linear[feature]:
            featuremat.append(sp.sparse.csc_matrix(X[:, feature][:,None]))
        if self._fit_splines[feature]:
            featuremat.append(b_spline_basis(X[:,feature],
                                             edge_knots=self._edge_knots[feature],
                                             spline_order=self._spline_order[feature],
                                             n_splines=self._n_splines[feature],
                                             sparse=True,
                                             verbose=self.verbose))

        return sp.sparse.hstack(featuremat, format='csc')

    def _cholesky(self, A, **kwargs):
        """
        method to handle potential problems with the cholesky decomposition.

        will try to increase L2 regularization of the penalty matrix to
        do away with non-positive-definite errors

        Parameters
        ----------
        A : np.array

        Returns
        -------
        np.array
        """
        # create appropriate-size diagonal matrix
        if sp.sparse.issparse(A):
            diag = sp.sparse.eye(A.shape[0])
        else:
            diag = np.eye(A.shape[0])

        constraint_l2 = self._constraint_l2
        while constraint_l2 <= self._constraint_l2_max:
            try:
                L = cholesky(A, verbose=self.verbose, **kwargs)
                self._constraint_l2 = constraint_l2
                return L
            except NotPositiveDefiniteError:
                if self.verbose:
                    warnings.warn('Matrix is not positive definite. \n'\
                                  'Increasing l2 reg by factor of 10.',
                                  stacklevel=2)
                A -= constraint_l2 * diag
                constraint_l2 *= 10
                A += constraint_l2 * diag

        raise NotPositiveDefiniteError('Matrix is not positive \n'
                                       'definite.')


    def _C(self):
        """
        builds the GAM block-diagonal constraint matrix in quadratic form
        out of constraint matrices specified for each feature.

        behaves like a penalty, but with a very large lambda value, ie 1e6.

        Parameters
        ---------
        None

        Returns
        -------
        C : sparse CSC matrix containing the model constraints in quadratic form
        """
        Cs = []

        if self._fit_intercept:
            Cs.append(np.array(0.))

        for i, c in enumerate(self._constraints):
            fit_linear = self._fit_linear[i]
            dtype = self._dtype[i]
            n = self._n_coeffs[i + self._fit_intercept]
            coef = self.coef_[self._select_feature(i + self._fit_intercept)]
            coef = coef[fit_linear:]

            if c is None:
                c = 'none'
            if c in CONSTRAINTS:
                c = CONSTRAINTS[c]

            c = wrap_penalty(c, fit_linear)(n, coef) * self._constraint_lam
            Cs.append(c)

        Cs = sp.sparse.block_diag(Cs)

        # improve condition
        if Cs.nnz > 0:
            Cs += sp.sparse.diags(self._constraint_l2 * np.ones(Cs.shape[0]))

        return Cs

    def _P(self):
        """
        builds the GAM block-diagonal penalty matrix in quadratic form
        out of penalty matrices specified for each feature.

        each feature penalty matrix is multiplied by a lambda for that feature.
        the first feature is the intercept.

        so for m features:
        P = block_diag[lam0 * P0, lam1 * P1, lam2 * P2, ... , lamm * Pm]


        Parameters
        ---------
        None

        Returns
        -------
        P : sparse CSC matrix containing the model penalties in quadratic form

        """
        Ps = []

        if self._fit_intercept:
            Ps.append(np.array(0.))

        for i, p in enumerate(self._penalties):
            fit_linear = self._fit_linear[i]
            dtype = self._dtype[i]
            n = self._n_coeffs[i + self._fit_intercept]
            coef = self.coef_[self._select_feature(i + self._fit_intercept)]
            coef = coef[fit_linear:]

            if p == 'auto':
                if dtype == 'numerical':
                    p = derivative
                if dtype == 'categorical':
                    p = l2
            if p is None:
                p = 'none'
            if p in PENALTIES:
                p = PENALTIES[p]

            p = wrap_penalty(p, fit_linear)(n, coef)
            Ps.append(p)

        P_matrix = tuple([np.multiply(P, lam) for lam, P in zip(self._lam, Ps)])
        P_matrix = sp.sparse.block_diag(P_matrix)

        return P_matrix

    def _pseudo_data(self, y, lp, mu):
        """
        compute the pseudo data for a PIRLS iterations

        Parameters
        ---------
        y : array-like of shape (n,)
            containing target data
        lp : array-like of shape (n,)
            containing linear predictions by the model
        mu : array-like of shape (n_samples,)
            expected value of the targets given the model and inputs

        Returns
        -------
        pseudo_data : np.array of shape (n,)
        """
        return lp + (y - mu) * self.link.gradient(mu, self.distribution)

    def _W(self, mu, weights, y=None):
        """
        compute the PIRLS weights for model predictions.

        TODO lets verify the formula for this.
        if we use the square root of the mu with the stable opt,
        we get the same results as when we use non-sqrt mu with naive opt.

        this makes me think that they are equivalent.

        also, using non-sqrt mu with stable opt gives very small edofs for even lam=0.001
        and the parameter variance is huge. this seems strange to me.

        computed [V * d(link)/d(mu)] ^(-1/2) by hand and the math checks out as hoped.

        ive since moved the square to the naive pirls method to make the code modular.

        Parameters
        ---------
        mu : array-like of shape (n_samples,)
            expected value of the targets given the model and inputs
        weights : array-like of shape (n_samples,)
            containing sample weights
        y = array-like of shape (n_samples,) or None, default None
            does nothing. just for compatibility with ExpectileGAM

        Returns
        -------
        weights : sp..sparse array of shape (n_samples, n_samples)
        """
        return sp.sparse.diags((self.link.gradient(mu, self.distribution)**2 *
                                self.distribution.V(mu=mu) *
                                weights ** -1)**-0.5)

    def _mask(self, weights):
        """
        identifies the mask at which the weights are
            greater than sqrt(machine epsilon)
        and
            not NaN
        and
            not Inf


        Parameters
        ---------
        weights : array-like of shape (n,)
            containing weights in [0,1]

        Returns
        -------
        mask : boolean np.array of shape (n,) of good weight values
        """
        mask = (np.abs(weights) >= np.sqrt(EPS)) * np.isfinite(weights)
        if mask.sum() == 0:
            raise OptimizationError('PIRLS optimization has diverged.\n' +
                'Try increasing regularization, or specifying an initial value for self.coef_')
        return mask


    def _initial_estimate(self, y, modelmat):
        """
        Makes an inital estimate for the model coefficients.

        For a LinearGAM we simply initialize to small coefficients.

        For other GAMs we transform the problem to the linear space
        and solve an unpenalized version.

        Parameters
        ---------
        y : array-like of shape (n,)
            containing target data
        modelmat : sparse matrix of shape (n, m)
            containing model matrix of the spline basis

        Returns
        -------
        coef : array of shape (m,) containing the initial estimate for the model
            coefficients

        Notes
        -----
        This method implements the suggestions in
            Wood, section 2.2.2 Geometry and IRLS convergence, pg 80
        """

        # do a simple initialization for LinearGAMs
        if isinstance(self, LinearGAM):
            n, m = modelmat.shape
            return np.ones(m) * np.sqrt(EPS)

        # transform the problem to the linear scale
        y = deepcopy(y).astype('float64')
        y[y == 0] += .01 # edge case for log link, inverse link, and logit link
        y[y == 1] -= .01 # edge case for logit link

        y_ = self.link.link(y, self.distribution)
        y_ = make_2d(y_, verbose=False)
        assert np.isfinite(y_).all(), "transformed response values should be well-behaved."

        # solve the linear problem
        modelmat = modelmat.A
        return np.linalg.solve(load_diagonal(modelmat.T.dot(modelmat)),
                               modelmat.T.dot(y_))

        # not sure if this is faster...
        # return np.linalg.pinv(modelmat.T.dot(modelmat)).dot(modelmat.T.dot(y_))

    def _pirls(self, X, Y, weights):
        """
        Performs stable PIRLS iterations to estimate GAM coefficients

        Parameters
        ---------
        X : array-like of shape (n_samples, m_features)
            containing input data
        Y : array-like of shape (n,)
            containing target data
        weights : array-like of shape (n,)
            containing sample weights

        Returns
        -------
        None
        """
        modelmat = self._modelmat(X) # build a basis matrix for the GLM
        n, m = modelmat.shape

        # initialize GLM coefficients if model is not yet fitted
        if (not self._is_fitted or
            len(self.coef_) != sum(self._n_coeffs) or
            not np.isfinite(self.coef_).all()):

           # initialize the model
           self.coef_ = self._initial_estimate(Y, modelmat)

        assert np.isfinite(self.coef_).all(), "coefficients should be well-behaved, but found: {}".format(self.coef_)

        # do our penalties require recomputing cholesky?
        chol_pen = np.ravel([np.ravel(p) for p in self._penalties])
        chol_pen = any([cp in ['convex', 'concave', 'monotonic_inc',
                               'monotonic_dec', 'circular']for cp in chol_pen])
        P = self._P() # create penalty matrix

        # base penalty
        S = sp.sparse.diags(np.ones(m) * np.sqrt(EPS)) # improve condition
        # S += self._H # add any user-chosen minumum penalty to the diagonal

        # if we dont have any constraints, then do cholesky now
        if not any(self._constraints) and not chol_pen:
            E = self._cholesky(S + P, sparse=False)

        min_n_m = np.min([m,n])
        Dinv = np.zeros((min_n_m + m, m)).T

        for _ in range(self.max_iter):

            # recompute cholesky if needed
            if any(self._constraints) or chol_pen:
                P = self._P()
                C = self._C()
                E = self._cholesky(S + P + C, sparse=False)

            # forward pass
            y = deepcopy(Y) # for simplicity
            lp = self._linear_predictor(modelmat=modelmat)
            mu = self.link.mu(lp, self.distribution)
            W = self._W(mu, weights, y) # create pirls weight matrix

            # check for weghts == 0, nan, and update
            mask = self._mask(W.diagonal())
            y = y[mask] # update
            lp = lp[mask] # update
            mu = mu[mask] # update
            W = sp.sparse.diags(W.diagonal()[mask]) # update

            # PIRLS Wood pg 183
            pseudo_data = W.dot(self._pseudo_data(y, lp, mu))

            # log on-loop-start stats
            self._on_loop_start(vars())

            WB = W.dot(modelmat[mask,:]) # common matrix product
            Q, R = np.linalg.qr(WB.todense())

            if not np.isfinite(Q).all() or not np.isfinite(R).all():
                raise ValueError('QR decomposition produced NaN or Inf. '\
                                     'Check X data.')

            # need to recompute the number of singular values
            min_n_m = np.min([m, n, mask.sum()])
            Dinv = np.zeros((min_n_m + m, m)).T

            # SVD
            U, d, Vt = np.linalg.svd(np.vstack([R, E.T]))
            svd_mask = d <= (d.max() * np.sqrt(EPS)) # mask out small singular values

            np.fill_diagonal(Dinv, d**-1) # invert the singular values
            U1 = U[:min_n_m,:] # keep only top portion of U

            # update coefficients
            B = Vt.T.dot(Dinv).dot(U1.T).dot(Q.T)
            coef_new = B.dot(pseudo_data).A.flatten()
            diff = np.linalg.norm(self.coef_ - coef_new)/np.linalg.norm(coef_new)
            self.coef_ = coef_new # update

            # log on-loop-end stats
            self._on_loop_end(vars())

            # check convergence
            if diff < self.tol:
                break

        # estimate statistics even if not converged
        self._estimate_model_statistics(Y, modelmat, inner=None, BW=WB.T, B=B,
                                        weights=weights)
        if diff < self.tol:
            return

        print('did not converge')
        return

    def _pirls_naive(self, X, y):
        """
        Performs naive PIRLS iterations to estimate GAM coefficients

        Parameters
        ---------
        X : array-like of shape (n_samples, m_features)
            containing input data
        y : array-like of shape (n,)
            containing target data

        Returns
        -------
        None
        """
        modelmat = self._modelmat(X) # build a basis matrix for the GLM
        m = modelmat.shape[1]

        # initialize GLM coefficients
        if not self._is_fitted or len(self.coef_) != sum(self._n_coeffs):
            self.coef_ = np.ones(m) * np.sqrt(EPS) # allow more training

        P = self._P() # create penalty matrix
        P += sp.sparse.diags(np.ones(m) * np.sqrt(EPS)) # improve condition

        for _ in range(self.max_iter):
            lp = self._linear_predictor(modelmat=modelmat)
            mu = self.link.mu(lp, self.distribution)

            mask = self._mask(mu)
            mu = mu[mask] # update
            lp = lp[mask] # update

            if self.family == 'binomial':
                self.acc.append(self.accuracy(y=y[mask], mu=mu)) # log the training accuracy
            self.dev.append(self.deviance_(y=y[mask], mu=mu, scaled=False)) # log the training deviance

            weights = self._W(mu)**2 # PIRLS, added square for modularity
            pseudo_data = self._pseudo_data(y, lp, mu) # PIRLS

            BW = modelmat.T.dot(weights).tocsc() # common matrix product
            inner = sp.sparse.linalg.inv(BW.dot(modelmat) + P) # keep for edof

            coef_new = inner.dot(BW).dot(pseudo_data).flatten()
            diff = np.linalg.norm(self.coef_ - coef_new)/np.linalg.norm(coef_new)
            self.diffs.append(diff)
            self.coef_ = coef_new # update

            # check convergence
            if diff < self.tol:
                self.edof_ = self._estimate_edof(modelmat, inner, BW)
                self.aic_ = self._estimate_AIC(X, y, mu)
                self.aicc_ = self._estimate_AICc(X, y, mu)
                return

        print('did not converge')

    def _on_loop_start(self, variables):
        """
        performs on-loop-start actions like callbacks

        variables contains local namespace variables.

        Parameters
        ---------
        variables : dict of available variables

        Returns
        -------
        None
        """
        for callback in self.callbacks:
            if hasattr(callback, 'on_loop_start'):
                self.logs_[str(callback)].append(callback.on_loop_start(**variables))

    def _on_loop_end(self, variables):
        """
        performs on-loop-end actions like callbacks

        variables contains local namespace variables.

        Parameters
        ---------
        variables : dict of available variables

        Returns
        -------
        None
        """
        for callback in self.callbacks:
            if hasattr(callback, 'on_loop_end'):
                self.logs_[str(callback)].append(callback.on_loop_end(**variables))

    def fit(self, X, y, weights=None):
        """Fit the generalized additive model.

        Parameters
        ----------
        X : array-like, shape (n_samples, m_features)
            Training vectors, where n_samples is the number of samples
            and m_features is the number of features.
        y : array-like, shape (n_samples,)
            Target values (integers in classification, real numbers in
            regression)
            For classification, labels must correspond to classes.
        weights : array-like shape (n_samples,) or None, default: None
            containing sample weights
            if None, defaults to array of ones

        Returns
        -------
        self : object
            Returns fitted GAM object
        """

        # validate parameters
        self._validate_params()

        # validate data
        y = check_y(y, self.link, self.distribution, verbose=self.verbose)
        X = check_X(X, verbose=self.verbose)
        check_X_y(X, y)

        if weights is not None:
            weights = np.array(weights).astype('f').ravel()
            weights = check_array(weights, name='sample weights',
                                  ndim=1, verbose=self.verbose)
            check_lengths(y, weights)
        else:
            weights = np.ones_like(y).astype('float64')

        # validate data-dependent parameters
        self._validate_data_dep_params(X)

        # set up logging
        if not hasattr(self, 'logs_'):
            self.logs_ = defaultdict(list)

        # optimize
        if self._opt == 0:
            self._pirls(X, y, weights)
        if self._opt == 1:
            self._pirls_naive(X, y)
        return self

    def deviance_residuals(self, X, y, weights=None, scaled=False):
        """
        method to compute the deviance residuals of the model

        these are analogous to the residuals of an OLS.

        Parameters
        ----------
        X : array-like
          input data array of shape (n_saples, m_features)
        y : array-like
          output data vector of shape (n_samples,)
        weights : array-like shape (n_samples,) or None, default: None
            containing sample weights
            if None, defaults to array of ones
        scaled : bool, default: False
          whether to scale the deviance by the (estimated) distribution scale

        Returns
        -------
        deviance_residuals : np.array
          with shape (n_samples,)
        """
        if not self._is_fitted:
            raise AttributeError('GAM has not been fitted. Call fit first.')

        y = check_y(y, self.link, self.distribution, verbose=self.verbose)
        X = check_X(X, n_feats=len(self._n_coeffs) - self._fit_intercept,
                    edge_knots=self._edge_knots, dtypes=self._dtype,
                    verbose=self.verbose)
        check_X_y(X, y)

        if weights is not None:
            weights = np.array(weights).astype('f').ravel()
            weights = check_array(weights, name='sample weights',
                                  ndim=1, verbose=self.verbose)
            check_lengths(y, weights)
        else:
            weights = np.ones_like(y).astype('float64')

        mu = self.predict_mu(X)
        sign = np.sign(y-mu)
        return sign * self.distribution.deviance(y, mu,
                                                 weights=weights,
                                                 scaled=scaled) ** 0.5

    def _estimate_model_statistics(self, y, modelmat, inner=None, BW=None,
                                   B=None, weights=None):
        """
        method to compute all of the model statistics

        results are stored in the 'statistics_' attribute of the model, as a
        dictionary keyed by:

        - edof: estimated degrees freedom
        - scale: distribution scale, if applicable
        - cov: coefficient covariances
        - se: standarrd errors
        - AIC: Akaike Information Criterion
        - AICc: corrected Akaike Information Criterion
        - pseudo_r2: dict of Pseudo R-squared metrics
        - GCV: generailized cross-validation
            or
        - UBRE: Un-Biased Risk Estimator
        - n_samples: number of samples used in estimation

        Parameters
        ----------
        y : array-like
          output data vector of shape (n_samples,)
        modelmat : array-like, default: None
            contains the spline basis for each feature evaluated at the input
        inner : array of intermediate computations from naive optimization
        BW : array of intermediate computations from either optimization
        B : array of intermediate computations from stable optimization
        weights : array-like shape (n_samples,) or None, default: None
            containing sample weights

        Returns
        -------
        None
        """
        self.statistics_ = {}

        lp = self._linear_predictor(modelmat=modelmat)
        mu = self.link.mu(lp, self.distribution)
        self.statistics_['n_samples'] = len(y)
        self.statistics_['edof'] = self._estimate_edof(BW=BW, B=B)
        # self.edof_ = np.dot(U1, U1.T).trace().A.flatten() # this is wrong?
        if not self.distribution._known_scale:
            self.distribution.scale = self.distribution.phi(y=y, mu=mu, edof=self.statistics_['edof'], weights=weights)
        self.statistics_['scale'] = self.distribution.scale
        self.statistics_['cov'] = (B.dot(B.T)).A * self.distribution.scale # parameter covariances. no need to remove a W because we are using W^2. Wood pg 184
        self.statistics_['se'] = self.statistics_['cov'].diagonal()**0.5
        self.statistics_['AIC']= self._estimate_AIC(y=y, mu=mu, weights=weights)
        self.statistics_['AICc'] = self._estimate_AICc(y=y, mu=mu, weights=weights)
        self.statistics_['pseudo_r2'] = self._estimate_r2(y=y, mu=mu, weights=weights)
        self.statistics_['GCV'], self.statistics_['UBRE'] = self._estimate_GCV_UBRE(modelmat=modelmat, y=y, weights=weights)
        self.statistics_['loglikelihood'] = self._loglikelihood(y, mu, weights=weights)
        self.statistics_['deviance'] = self.distribution.deviance(y=y, mu=mu, weights=weights).sum()
        self.statistics_['p_values'] = self._estimate_p_values()

    def _estimate_edof(self, modelmat=None, inner=None, BW=None, B=None,
                       limit=50000):
        """
        estimate effective degrees of freedom.

        computes the only diagonal of the influence matrix and sums.
        allows for subsampling when the number of samples is very large.

        Parameters
        ----------
        modelmat : array-like, default: None
            contains the spline basis for each feature evaluated at the input
        inner : array of intermediate computations from naive optimization
        BW : array of intermediate computations from either optimization
        B : array of intermediate computations from stable optimization
        limit : int, default: 50000
            number of samples required before subsampling the model matrix.
            this requires less computation.

        Returns
        -------
        None
        """
        size = BW.shape[1] # number of samples
        max_ = np.min([limit, size]) # since we only compute the diagonal, we can afford larger matrices
        if max_ == limit:
            # subsampling
            scale = np.float(size)/max_
            idxs = list(range(size))
            np.random.shuffle(idxs)

            if B is None:
                return scale * modelmat.dot(inner).tocsr()[idxs[:max_]].T.multiply(BW[:,idxs[:max_]]).sum()
            else:
                return scale * BW[:,idxs[:max_]].multiply(B[:,idxs[:max_]]).sum()
        else:
            # no subsampling
            if B is None:
                return modelmat.dot(inner).T.multiply(BW).sum()
            else:
                return BW.multiply(B).sum()

    def _estimate_AIC(self, y, mu, weights=None):
        """
        estimate the Akaike Information Criterion

        Parameters
        ----------
        y : array-like of shape (n_samples,)
            output data vector
        mu : array-like of shape (n_samples,)
            expected value of the targets given the model and inputs

        Returns
        -------
        None
        """
        estimated_scale = not(self.distribution._known_scale) # if we estimate the scale, that adds 2 dof
        return -2*self._loglikelihood(y=y, mu=mu, weights=weights) + \
                2*self.statistics_['edof'] + 2*estimated_scale

    def _estimate_AICc(self, y, mu, weights=None):
        """
        estimate the corrected Akaike Information Criterion

        relies on the estimated degrees of freedom, which must be computed
        before.

        Parameters
        ----------
        y : array-like of shape (n_samples,)
            output data vector
        mu : array-like of shape (n_samples,)
            expected value of the targets given the model and inputs

        Returns
        -------
        None
        """
        edof = self.statistics_['edof']
        if self.statistics_['AIC'] is None:
            self.statistics_['AIC'] = self._estimate_AIC(y, mu, weights)
        return self.statistics_['AIC'] + 2*(edof + 1)*(edof + 2)/(y.shape[0] - edof -2)

    def _estimate_r2(self, X=None, y=None, mu=None, weights=None):
        """
        estimate some pseudo R^2 values

        currently only computes explained deviance.
        results are stored

        Parameters
        ----------
        y : array-like of shape (n_samples,)
            output data vector
        mu : array-like of shape (n_samples,)
            expected value of the targets given the model and inputs
        weights : array-like shape (n_samples,) or None, default: None
            containing sample weights
            if None, defaults to array of ones

        Returns
        -------
        None
        """
        if mu is None:
            mu = self.predict_mu_(X=X)

        if weights is None:
            weights = np.ones_like(y).astype('float64')

        null_mu = y.mean() * np.ones_like(y).astype('float64')

        null_d = self.distribution.deviance(y=y, mu=null_mu, weights=weights)
        full_d = self.distribution.deviance(y=y, mu=mu, weights=weights)

        null_ll = self._loglikelihood(y=y, mu=null_mu, weights=weights)
        full_ll = self._loglikelihood(y=y, mu=mu, weights=weights)

        r2 = OrderedDict()
        r2['explained_deviance'] = 1. - full_d.sum()/null_d.sum()
        r2['McFadden'] = full_ll/null_ll
        r2['McFadden_adj'] = 1. - (full_ll - self.statistics_['edof'])/null_ll

        return r2

    def _estimate_GCV_UBRE(self, X=None, y=None, modelmat=None, gamma=1.4,
                           add_scale=True, weights=None):
        """
        Generalized Cross Validation and Un-Biased Risk Estimator.

        UBRE is used when the scale parameter is known,
        like Poisson and Binomial families.

        Parameters
        ----------
        y : array-like of shape (n_samples,)
            output data vector
        modelmat : array-like, default: None
            contains the spline basis for each feature evaluated at the input
        gamma : float, default: 1.4
            serves as a weighting to increase the impact of the influence matrix
            on the score
        add_scale : boolean, default: True
            UBRE score can be negative because the distribution scale
            is subtracted. to keep things positive we can add the scale back.
        weights : array-like shape (n_samples,) or None, default: None
            containing sample weights
            if None, defaults to array of ones

        Returns
        -------
        score : float
            Either GCV or UBRE, depending on if the scale parameter is known.

        Notes
        -----
        Sometimes the GCV or UBRE selected model is deemed to be too wiggly,
        and a smoother model is desired. One way to achieve this, in a
        systematic way, is to increase the amount that each model effective
        degree of freedom counts, in the GCV or UBRE score, by a factor γ ≥ 1

        see Wood 2006 pg. 177-182, 220 for more details.
        """
        if gamma < 1:
            raise ValueError('gamma scaling should be greater than 1, '\
                             'but found gamma = {}',format(gamma))

        if modelmat is None:
            modelmat = self._modelmat(X)

        if weights is None:
            weights = np.ones_like(y).astype('float64')

        lp = self._linear_predictor(modelmat=modelmat)
        mu = self.link.mu(lp, self.distribution)
        n = y.shape[0]
        edof = self.statistics_['edof']

        GCV = None
        UBRE = None

        dev = self.distribution.deviance(mu=mu, y=y, scaled=False, weights=weights).sum()

        if self.distribution._known_scale:
            # scale is known, use UBRE
            scale = self.distribution.scale
            UBRE = 1./n *  dev - (~add_scale)*(scale) + 2.*gamma/n * edof * scale
        else:
            # scale unkown, use GCV
            GCV = (n * dev) / (n - gamma * edof)**2
        return (GCV, UBRE)

    def _estimate_p_values(self):
        """estimate the p-values for all features
        """
        if not self._is_fitted:
            raise AttributeError('GAM has not been fitted. Call fit first.')

        p_values = []
        for feature in range(len(self._n_coeffs)):
            p_values.append(self._compute_p_value(feature))

        return p_values

    def _compute_p_value(self, feature):
        """compute the p-value of the desired feature

        Arguments
        ---------
        feature : int
            feature to select from the data.
            when fit_intercept=True, 0 corresponds to the intercept

        Returns
        -------
        p_value : float

        Notes
        -----
        Wood 2006, section 4.8.5:
            The p-values, calculated in this manner, behave correctly for un-penalized models,
            or models with known smoothing parameters, but when smoothing parameters have
            been estimated, the p-values are typically lower than they should be, meaning that
            the tests reject the null too readily.

                (...)

            In practical terms, if these p-values suggest that a term is not needed in a model,
            then this is probably true, but if a term is deemed ‘significant’ it is important to be
            aware that this significance may be overstated.

        based on equations from Wood 2006 section 4.8.5 page 191
        and errata https://people.maths.bris.ac.uk/~sw15190/igam/iGAMerrata-12.pdf

        the errata shows a correction for the f-statisitc.
        """
        if not self._is_fitted:
            raise AttributeError('GAM has not been fitted. Call fit first.')

        idxs = self._select_feature(feature)
        cov = self.statistics_['cov'][idxs][:, idxs]
        coef = self.coef_[idxs]

        # center non-intercept feature functions
        if feature > 0 or self.fit_intercept is False:
            fit_linear = self._fit_linear[feature - self.fit_intercept]
            n_splines = self._n_splines[feature - self.fit_intercept]

            # only do this if we even have splines
            if n_splines > 0:
                coef[fit_linear:]-= coef[fit_linear:].mean()

        inv_cov, rank = sp.linalg.pinv(cov, return_rank=True)
        score = coef.T.dot(inv_cov).dot(coef)

        # compute p-values
        if self.distribution._known_scale:
            # for known scale use chi-squared statistic
            return 1 - sp.stats.chi2.cdf(x=score, df=rank)
        else:
            # if scale has been estimated, prefer to use f-statisitc
            score = score / rank
            return 1 - sp.stats.f.cdf(score, rank, self.statistics_['n_samples'] - self.statistics_['edof'])

    def confidence_intervals(self, X, width=.95, quantiles=None):
        """
        estimate confidence intervals for the model.

        Parameters
        ----------
        X : array-like of shape (n_samples, m_features)
            input data matrix
        width : float on [0,1], default: 0.95
        quantiles : array-like of floats in (0, 1), default: None
            instead of specifying the prediciton width, one can specify the
            quantiles. so width=.95 is equivalent to quantiles=[.025, .975]

        Returns
        -------
        intervals: np.array of shape (n_samples, 2 or len(quantiles))


        Notes
        -----
        Wood 2006, section 4.9
            Confidence intervals based on section 4.8 rely on large sample results to deal with
            non-Gaussian distributions, and treat the smoothing parameters as fixed, when in
            reality they are estimated from the data.
        """
        if not self._is_fitted:
            raise AttributeError('GAM has not been fitted. Call fit first.')

        X = check_X(X, n_feats=len(self._n_coeffs) - self._fit_intercept,
                    edge_knots=self._edge_knots, dtypes=self._dtype,
                    verbose=self.verbose)

        return self._get_quantiles(X, width, quantiles, prediction=False)

    def _get_quantiles(self, X, width, quantiles, modelmat=None, lp=None,
                       prediction=False, xform=True, feature=-1):
        """
        estimate prediction intervals for LinearGAM

        Parameters
        ----------
        X : array
            input data of shape (n_samples, m_features)
<<<<<<< HEAD
        width : float on [0,1]
        quantiles : array-like of floats in [0, 1]
=======
        y : array
            label data of shape (n_samples,)
        width : float on (0, 1)
        quantiles : array-like of floats on (0, 1)
>>>>>>> a93c904e
            instead of specifying the prediciton width, one can specify the
            quantiles. so width=.95 is equivalent to quantiles=[.025, .975]
        modelmat : array of shape or None, default: None
        lp : array or None, default: None
        prediction : bool, default: True.
            whether to compute prediction intervals (True)
            or confidence intervals (False)
        xform : bool, default: True,
            whether to apply the inverse link function and return values
            on the scale of the distribution mean (True),
            or to keep on the linear predictor scale (False)

        Returns
        -------
        intervals: np.array of shape (n_samples, 2 or len(quantiles))

        Notes
        -----
        when the scale parameter is known, then we can proceed with a large
        sample approximation to the distribution of the model coefficients
        where B_hat ~ Normal(B, cov)

        when the scale parameter is unknown, then we have to account for
        the distribution of the estimated scale parameter, which is Chi-squared.
        since we scale our estimate of B_hat by the sqrt of estimated scale,
        we get a t distribution: Normal / sqrt(Chi-squared) ~ t

        see Simon Wood section 1.3.2, 1.3.3, 1.5.5, 2.1.5
        """
        if quantiles is not None:
            quantiles = np.atleast_1d(quantiles)
        else:
            alpha = (1 - width)/2.
            quantiles = [alpha, 1 - alpha]
        for quantile in quantiles:
            if (quantile >= 1) or (quantile <= 0):
                raise ValueError('quantiles must be in (0, 1), but found {}'\
                                 .format(quantiles))

        if modelmat is None:
            modelmat = self._modelmat(X, feature=feature)
        if lp is None:
            lp = self._linear_predictor(modelmat=modelmat, feature=feature)

        idxs = self._select_feature(feature)
        cov = self.statistics_['cov'][idxs][:, idxs]

        var = (modelmat.dot(cov) * modelmat.todense().A).sum(axis=1)
        if prediction:
            var += self.distribution.scale

        lines = []
        for quantile in quantiles:
            if self.distribution._known_scale:
                q = sp.stats.norm.ppf(quantile)
            else:
                q = sp.stats.t.ppf(quantile, df=self.statistics_['n_samples'] -
                                                self.statistics_['edof'])

            lines.append(lp + q * var**0.5)
        lines = np.vstack(lines).T

        if xform:
            lines = self.link.mu(lines, self.distribution)
        return lines

    def _select_feature(self, feature):
        """
        tool for indexing by feature function.

        many coefficients and parameters are organized by feature.
        this tool returns all of the indices for a given feature.

        GAM intercept is considered the 0th feature.

        Parameters
        ----------
        feature : int
            feature to select from the data.
            when fit_intercept=True, 0 corresponds to the intercept
            when feature=-1, all features are selected

        Returns
        -------
        np.array
            indices into self.coef_ corresponding to the chosen feature
        """
        if feature >= len(self._n_coeffs) or feature < -1:
            raise ValueError('feature {} out of range for {}-dimensional data'\
                             .format(feature, len(self._n_splines)))

        if feature == -1:
            # special case for selecting all features
            return np.arange(np.sum(self._n_coeffs), dtype=int)

        a = np.sum(self._n_coeffs[:feature])
        b = np.sum(self._n_coeffs[feature])
        return np.arange(a, a+b, dtype=int)

    def partial_dependence(self, X=None, feature=-1, width=None, quantiles=None):
        """
        Computes the feature functions for the GAM
        and possibly their confidence intervals.

        if both width=None and quantiles=None,
        then no confidence intervals are computed

        Parameters
        ----------
        X : array or None, default: None
            input data of shape (n_samples, m_features).
            if None, an equally spaced grid of 500 points is generated for
            each feature function.
        feature : array-like of ints, default: -1
            feature for which to compute the partial dependence functions
            if feature == -1, then all features are selected,
            excluding the intercept
            if feature == 'intercept' and gam.fit_intercept is True,
            then the intercept's partial dependence is returned
        width : float on (0, 1), default: None
            width of the confidence interval
            if None, defaults to 0.95
        quantiles : array-like of floats on (0, 1), default: None
            instead of specifying the prediciton width, one can specify the
            quantiles. so width=.95 is equivalent to quantiles=[.025, .975]
            if None, defaults to width

        Returns
        -------
        pdeps : np.array of shape (n_samples, len(feature))
        conf_intervals : list of length len(feature)
            containing np.arrays of shape (n_samples, 2 or len(quantiles))
        """
        if not self._is_fitted:
            raise AttributeError('GAM has not been fitted. Call fit first.')

        m = len(self._n_coeffs) - self._fit_intercept

        if X is not None:
            X = check_X(X, n_feats=m,
                        edge_knots=self._edge_knots, dtypes=self._dtype,
                        verbose=self.verbose)
        else:
            X = self.generate_X_grid()

        p_deps = []

        compute_quantiles = (width is not None) or (quantiles is not None)
        conf_intervals = []

        # make coding more pythonic for users
        if feature == 'intercept':
            if not self._fit_intercept:
                raise ValueError('intercept is not fitted')
            feature = 0
        elif feature == -1:
            feature = np.arange(m) + self._fit_intercept
        else:
            feature += self._fit_intercept

        # convert to array
        feature = np.atleast_1d(feature)

        # ensure feature exists
        if (feature >= len(self._n_coeffs)).any() or (feature < -1).any():
            raise ValueError('feature {} out of range for X with shape {}'\
                             .format(feature, X.shape))

        for i in feature:
            modelmat = self._modelmat(X, feature=i)
            lp = self._linear_predictor(modelmat=modelmat, feature=i)
            p_deps.append(lp)

            if compute_quantiles:
                conf_intervals.append(self._get_quantiles(X, width=width,
                                                          quantiles=quantiles,
                                                          modelmat=modelmat,
                                                          lp=lp,
                                                          feature=i,
                                                          xform=False))
        pdeps = np.vstack(p_deps).T
        if compute_quantiles:
            return (pdeps, conf_intervals)
        return pdeps

    def summary(self):
        """
        produce a summary of the model statistics

        #TODO including feature significance via F-Test

        Parameters
        ----------
        None

        Returns
        -------
        None
        """
        if not self._is_fitted:
            raise AttributeError('GAM has not been fitted. Call fit first.')

        # high-level model summary
        width_details = 47
        width_results = 58

        model_fmt = [
            (self.__class__.__name__, 'model_details', width_details),
            ('', 'model_results', width_results)
            ]

        model_details = []

        if self.distribution._known_scale:
            objective = 'UBRE'
        else:
            objective = 'GCV'

        model_details.append({'model_details': space_row('Distribution:', self.distribution.__class__.__name__, total_width=width_details),
                              'model_results': space_row('Effective DoF:', str(np.round(self.statistics_['edof'], 4)), total_width=width_results)})
        model_details.append({'model_details': space_row('Link Function:', self.link.__class__.__name__, total_width=width_details),
                              'model_results': space_row('Log Likelihood:', str(np.round(self.statistics_['loglikelihood'], 4)), total_width=width_results)})
        model_details.append({'model_details': space_row('Number of Samples:', str(self.statistics_['n_samples']), total_width=width_details),
                              'model_results': space_row('AIC: ', str(np.round(self.statistics_['AIC'], 4)), total_width=width_results)})
        model_details.append({'model_results': space_row('AICc: ', str(np.round(self.statistics_['AICc'], 4)), total_width=width_results)})
        model_details.append({'model_results': space_row(objective + ':', str(np.round(self.statistics_[objective], 4)), total_width=width_results)})
        model_details.append({'model_results': space_row('Scale:', str(np.round(self.statistics_['scale'], 4)), total_width=width_results)})
        model_details.append({'model_results': space_row('Pseudo R-Squared:', str(np.round(self.statistics_['pseudo_r2']['explained_deviance'], 4)), total_width=width_results)})

        # feature summary
        data = []

        for i in np.arange(len(self._n_splines)):
            data.append({
                'feature_func': 'feature {}'.format(i  + self.fit_intercept),
                'n_splines': self._n_splines[i],
                'spline_order': self._spline_order[i],
                'fit_linear': self._fit_linear[i],
                'dtype': self._dtype[i],
                'lam': np.round(self._lam[i + self.fit_intercept], 4),
                'p_value': '%.2e'%(self.statistics_['p_values'][i  + self.fit_intercept]),
                'sig_code': sig_code(self.statistics_['p_values'][i  + self.fit_intercept])
            })

        if self.fit_intercept:
            data.append({
                    'feature_func': 'intercept',
                    'n_splines': '',
                    'spline_order': '',
                    'fit_linear': '',
                    'dtype': '',
                    'lam': '',
                    'p_value': '%.2e'%(self.statistics_['p_values'][0]),
                    'sig_code': sig_code(self.statistics_['p_values'][0])
                })

        fmt = [
            ('Feature Function',          'feature_func',          18),
            ('Data Type',          'dtype',          14),
            ('Num Splines',          'n_splines',          13),
            ('Spline Order',          'spline_order',       13),
            ('Linear Fit',          'fit_linear',          11),
            ('Lambda',          'lam',           10),
            ('P > x',          'p_value',          10),
            ('Sig. Code',          'sig_code',          10)
            ]

        print( TablePrinter(model_fmt, ul='=', sep=' ')(model_details) )
        print("="*106)
        print( TablePrinter(fmt, ul='=')(data) )
        print("="*106)
        print("Significance codes:  0 '***' 0.001 '**' 0.01 '*' 0.05 '.' 0.1 ' ' 1")
        print()
        print("WARNING: Fitting splines and a linear function to a feature introduces a model identifiability problem\n" \
              "         which can cause p-values to appear significant when they are not.")
        print()
        print("WARNING: p-values calculated in this manner behave correctly for un-penalized models or models with\n" \
              "         known smoothing parameters, but when smoothing parameters have been estimated, the p-values\n" \
              "         are typically lower than they should be, meaning that the tests reject the null too readily.")

    def gridsearch(self, X, y, weights=None, return_scores=False,
                   keep_best=True, objective='auto', progress=True,
                   **param_grids):
        """
        performs a grid search over a space of parameters for a given objective

        NOTE:
        gridsearch method is lazy and will not remove useless combinations
        from the search space, eg.
          n_splines=np.arange(5,10), fit_splines=[True, False]
        will result in 10 loops, of which 5 are equivalent because
        even though fit_splines==False

        it is not recommended to search over a grid that alternates
        between known scales and unknown scales, as the scores of the
        cadidate models will not be comparable.

        Parameters
        ----------
        X : array
          input data of shape (n_samples, m_features)

        y : array
          label data of shape (n_samples,)

        weights : array-like shape (n_samples,) or None, default: None
            containing sample weights
            if None, defaults to array of ones

        return_scores : boolean, default False
            whether to return the hyperpamaters
            and score for each element in the grid

        keep_best : boolean
            whether to keep the best GAM as self.
            default: True

        objective : string, default: 'auto'
            metric to optimize. must be in ['AIC', 'AICc', 'GCV', 'UBRE', 'auto']
            if 'auto', then grid search will optimize GCV for models with unknown
            scale and UBRE for models with known scale.

        progress : bool, default: True
            whether to display a progress bar

        **kwargs : dict, default {'lam': np.logspace(-3, 3, 11)}
            pairs of parameters and iterables of floats, or
            parameters and iterables of iterables of floats.

            if iterable of iterables of floats, the outer iterable must have
            length m_features.

            the method will make a grid of all the combinations of the parameters
            and fit a GAM to each combination.


        Returns
        -------
        if return_scores == True:
            model_scores : dict
                Contains each fitted model as keys and corresponding
                objective scores as values
        else:
            self, ie possibly the newly fitted model
        """
        # check if model fitted
        if not self._is_fitted:
            self._validate_params()

        y = check_y(y, self.link, self.distribution, verbose=self.verbose)
        X = check_X(X, verbose=self.verbose)
        check_X_y(X, y)

        if weights is not None:
            weights = np.array(weights).astype('f').ravel()
            weights = check_array(weights, name='sample weights',
                                  ndim=1, verbose=self.verbose)
            check_lengths(y, weights)
        else:
            weights = np.ones_like(y).astype('float64')

        # validate objective
        if objective not in ['auto', 'GCV', 'UBRE', 'AIC', 'AICc']:
            raise ValueError("objective mut be in "\
                             "['auto', 'GCV', 'UBRE', 'AIC', 'AICc'], '\
                             'but found objective = {}".format(objective))

        # check objective
        if self.distribution._known_scale:
            if objective == 'GCV':
                raise ValueError('GCV should be used for models with'\
                                 'unknown scale')
            if objective == 'auto':
                objective = 'UBRE'

        else:
            if objective == 'UBRE':
                raise ValueError('UBRE should be used for models with '\
                                 'known scale')
            if objective == 'auto':
                objective = 'GCV'

        # if no params, then set up default gridsearch
        if not bool(param_grids):
            param_grids['lam'] = np.logspace(-3, 3, 11)

        # validate params
        admissible_params = self.get_params()
        params = []
        grids = []
        for param, grid in list(param_grids.items()):

            if param not in (admissible_params):
                raise ValueError('unknown parameter: {}'.format(param))

            if not (isiterable(grid) and (len(grid) > 1)): \
                raise ValueError('{} grid must either be iterable of '
                                 'iterables, or an iterable of lengnth > 1, '\
                                 'but found {}'.format(param, grid))

            # prepare grid
            if any(isiterable(g) for g in grid):
                # cast to np.array
                grid = [np.atleast_1d(g) for g in grid]

                # set grid to combination of all grids
                grid = combine(*grid)

            # save param name and grid
            params.append(param)
            grids.append(grid)

        # build a list of dicts of candidate model params
        param_grid_list = []
        for candidate in combine(*grids):
            param_grid_list.append(dict(zip(params,candidate)))

        # set up data collection
        best_model = None # keep the best model
        best_score = np.inf
        scores = []
        models = []

        # check if our model has been fitted already and store it
        if self._is_fitted:
            models.append(self)
            scores.append(self.statistics_[objective])

            # our model is currently the best
            best_model = models[-1]
            best_score = scores[-1]

        # make progressbar optional
        if progress:
            pbar = ProgressBar()
        else:
            pbar = lambda x: x

        # loop through candidate model params
        for param_grid in pbar(param_grid_list):

            # define new model
            gam = deepcopy(self)
            gam.set_params(self.get_params())
            gam.set_params(**param_grid)

            # warm start with parameters from previous build
            if models:
                coef = models[-1].coef_
                gam.set_params(coef_=coef, force=True)

            try:
                # try fitting
                gam.fit(X, y, weights)

            except ValueError as error:
                msg = str(error) + '\non model:\n' + str(gam)
                msg += '\nskipping...\n'
                if self.verbose:
                    warnings.warn(msg)
                continue

            # record results
            models.append(gam)
            scores.append(gam.statistics_[objective])

            # track best
            if scores[-1] < best_score:
                best_model = models[-1]
                best_score = scores[-1]

        # problems
        if len(models) == 0:
            msg = 'No models were fitted.'
            if self.verbose:
                warnings.warn(msg)
            return self

        # copy over the best
        if keep_best:
            self.set_params(deep=True,
                            force=True,
                            **best_model.get_params(deep=True))
        if return_scores:
            return OrderedDict(zip(models, scores))
        else:
            return self

    def sample(self, X, y, quantity='y', sample_at_X=None,
               weights=None, n_draws=100, n_bootstraps=1, objective='auto'):
        """Simulate from the posterior of the coefficients and smoothing params.

        Samples are drawn from the posterior of the coefficients and smoothing
        parameters given the response in an approximate way. The GAM must
        already be fitted before calling this method; if the model has not
        been fitted, then an exception is raised. Moreover, it is recommended
        that the model and its hyperparameters be chosen with `gridsearch`
        (with the parameter `keep_best=True`) before calling `sample`, so that
        the result of that gridsearch can be used to generate useful response
        data and so that the model's coefficients (and their covariance matrix)
        can be used as the first bootstrap sample.

        These samples are drawn as follows. Details are in the reference below.

        1. `n_bootstraps` many "bootstrap samples" of the response (`y`) are
        simulated by drawing random samples from the model's distribution
        evaluated at the expected values (`mu`) for each sample in `X`.
        2. A copy of the model is fitted to each of those bootstrap samples of
        the response. The result is an approximation of the distribution over
        the smoothing parameter `lam` given the response data `y`.
        3. Samples of the coefficients are simulated from a multivariate normal
        using the bootstrap samples of the coefficients and their covariance
        matrices.

        NOTE: A `gridsearch` is done `n_bootstraps` many times, so keep
        `n_bootstraps` small. Make `n_bootstraps < n_draws` to take advantage
        of the expensive bootstrap samples of the smoothing parameters.

        NOTE: For now, the grid of `lam` values is the default of `gridsearch`.
        Until randomized grid search is implemented, it is not worth setting
        `n_bootstraps` to a value greater than one because the smoothing
        parameters will be identical in each bootstrap sample.

        Parameters
        -----------
        X : array of shape (n_samples, m_features)
              empirical input data

        y : array of shape (n_samples,)
              empirical response vector

        quantity : {'y', 'coef', 'mu'}, default: 'y'
            What quantity to return pseudorandom samples of.
            If `sample_at_X` is not None and `quantity` is either `'y'` or
            `'mu'`, then samples are drawn at the values of `X` specified in
            `sample_at_X`.

        sample_at_X : array of shape (n_samples_to_simulate, m_features) or
        None, default: None
            Input data at which to draw new samples.

            Only applies for `quantity` equal to `'y'` or to `'mu`'.
            If `None`, then `sample_at_X` is replaced by `X`.

        weights : np.array of shape (n_samples,)
            sample weights

        n_draws : positive int, default: 100
            The number of samples to draw from the posterior distribution of
            the coefficients and smoothing parameters

        n_bootstraps : positive int, default: 1
            The number of bootstrap samples to draw from simulations of the
            response (from the already fitted model) to estimate the
            distribution of the smoothing parameters given the response data.
            If `n_bootstraps` is 1, then only the already fitted model's
            smoothing parameter is used, and the distribution over the
            smoothing parameters is not estimated using bootstrap sampling.

        objective : string, default: 'auto'
            metric to optimize in grid search. must be in
            ['AIC', 'AICc', 'GCV', 'UBRE', 'auto']
            if 'auto', then grid search will optimize GCV for models with
            unknown scale and UBRE for models with known scale.

        Returns
        -------
        draws : 2D array of length n_draws
            Simulations of the given `quantity` using samples from the
            posterior distribution of the coefficients and smoothing parameter
            given the response data. Each row is a pseudorandom sample.

            If `quantity == 'coef'`, then the number of columns of `draws` is
            the number of coefficients (`len(self.coef_)`).

            Otherwise, the number of columns of `draws` is the number of
            rows of `sample_at_X` if `sample_at_X` is not `None` or else
            the number of rows of `X`.

        References
        ----------
        Simon N. Wood, 2006. Generalized Additive Models: an introduction with
        R. Section 4.9.3 (pages 198–199) and Section 5.4.2 (page 256–257).
        """
        if quantity not in {'mu', 'coef', 'y'}:
            raise ValueError("`quantity` must be one of 'mu', 'coef', 'y';"
                             " got {}".format(quantity))

        coef_draws = self._sample_coef(
            X, y, weights=weights, n_draws=n_draws,
            n_bootstraps=n_bootstraps, objective=objective)
        if quantity == 'coef':
            return coef_draws

        if sample_at_X is None:
            sample_at_X = X

        linear_predictor = self._modelmat(sample_at_X).dot(coef_draws.T)
        mu_shape_n_draws_by_n_samples = self.link.mu(
            linear_predictor, self.distribution).T
        if quantity == 'mu':
            return mu_shape_n_draws_by_n_samples
        else:
            return self.distribution.sample(mu_shape_n_draws_by_n_samples)

    def _sample_coef(self, X, y, weights=None, n_draws=100, n_bootstraps=1,
                     objective='auto'):
        """Simulate from the posterior of the coefficients.

        NOTE: A `gridsearch` is done `n_bootstraps` many times, so keep
        `n_bootstraps` small. Make `n_bootstraps < n_draws` to take advantage
        of the expensive bootstrap samples of the smoothing parameters.

        For now, the grid of `lam` values is the default of `gridsearch`.

        Parameters
        -----------
        X : array of shape (n_samples, m_features)
              input data

        y : array of shape (n_samples,)
              response vector

        weights : np.array of shape (n_samples,)
            sample weights

        n_draws : positive int, default: 100
            The number of samples to draw from the posterior distribution of
            the coefficients and smoothing parameters

        n_bootstraps : positive int, default: 1
            The number of bootstrap samples to draw from simulations of the
            response (from the already fitted model) to estimate the
            distribution of the smoothing parameters given the response data.
            If `n_bootstraps` is 1, then only the already fitted model's
            smoothing parameters is used.

        objective : string, default: 'auto'
            metric to optimize in grid search. must be in
            ['AIC', 'AICc', 'GCV', 'UBRE', 'auto']
            if 'auto', then grid search will optimize GCV for models with
            unknown scale and UBRE for models with known scale.

        Returns
        -------
        coef_samples : array of shape (n_draws, n_samples)
            Approximate simulations of the coefficients drawn from the
            posterior distribution of the coefficients and smoothing
            parameters given the response data

        References
        ----------
        Simon N. Wood, 2006. Generalized Additive Models: an introduction with
        R. Section 4.9.3 (pages 198–199) and Section 5.4.2 (page 256–257).
        """
        if not self._is_fitted:
            raise AttributeError('GAM has not been fitted. Call fit first.')
        if n_bootstraps < 1:
            raise ValueError('n_bootstraps must be >= 1;'
                             ' got {}'.format(n_bootstraps))
        if n_draws < 1:
            raise ValueError('n_draws must be >= 1;'
                             ' got {}'.format(n_draws))

        coef_bootstraps, cov_bootstraps = (
            self._bootstrap_samples_of_smoothing(X, y, weights=weights,
                                                 n_bootstraps=n_bootstraps,
                                                 objective=objective))
        coef_draws = self._simulate_coef_from_bootstraps(
            n_draws, coef_bootstraps, cov_bootstraps)

        return coef_draws

    def _bootstrap_samples_of_smoothing(self, X, y, weights=None,
                                        n_bootstraps=1, objective='auto'):
        """Sample the smoothing parameters using simulated response data."""
        mu = self.predict_mu(X)  # Wood pg. 198 step 1
        coef_bootstraps = [self.coef_]
        cov_bootstraps = [
            load_diagonal(self.statistics_['cov'])]

        for _ in range(n_bootstraps - 1):  # Wood pg. 198 step 2
            # generate response data from fitted model (Wood pg. 198 step 3)
            y_bootstrap = self.distribution.sample(mu)

            # fit smoothing parameters on the bootstrap data
            # (Wood pg. 198 step 4)
            # TODO: Either enable randomized searches over hyperparameters
            # (like in sklearn's RandomizedSearchCV), or draw enough samples of
            # `lam` so that each of these bootstrap samples get different
            # values of `lam`. Right now, each bootstrap sample uses the exact
            # same grid of values for `lam`, so it is not worth setting
            # `n_bootstraps > 1`.
            gam = deepcopy(self)
            gam.set_params(self.get_params())
            gam.gridsearch(X, y_bootstrap, weights=weights,
                           objective=objective)
            lam = gam.lam

            # fit coefficients on the original data given the smoothing params
            # (Wood pg. 199 step 5)
            gam = deepcopy(self)
            gam.set_params(self.get_params())
            gam.lam = lam
            gam.fit(X, y, weights=weights)

            coef_bootstraps.append(gam.coef_)

            cov = load_diagonal(gam.statistics_['cov'])

            cov_bootstraps.append(cov)
        return coef_bootstraps, cov_bootstraps

    def _simulate_coef_from_bootstraps(
            self, n_draws, coef_bootstraps, cov_bootstraps):
        """Simulate coefficients using bootstrap samples."""
        # Sample indices uniformly from {0, ..., n_bootstraps - 1}
        # (Wood pg. 199 step 6)
        random_bootstrap_indices = np.random.choice(
            np.arange(len(coef_bootstraps)), size=n_draws, replace=True)

        # Simulate `n_draws` many random coefficient vectors from a
        # multivariate normal distribution with mean and covariance given by
        # the bootstrap samples (indexed by `random_bootstrap_indices`) of
        # `coef_bootstraps` and `cov_bootstraps`. Because it's faster to draw
        # many samples from a certain distribution all at once, we make a dict
        # mapping bootstrap indices to draw indices and use the `size`
        # parameter of `np.random.multivariate_normal` to sample the draws
        # needed from that bootstrap sample all at once.
        bootstrap_index_to_draw_indices = defaultdict(list)
        for draw_index, bootstrap_index in enumerate(random_bootstrap_indices):
            bootstrap_index_to_draw_indices[bootstrap_index].append(draw_index)

        coef_draws = np.empty((n_draws, len(self.coef_)))

        for bootstrap, draw_indices in bootstrap_index_to_draw_indices.items():
            coef_draws[[draw_indices]] = np.random.multivariate_normal(
                coef_bootstraps[bootstrap], cov_bootstraps[bootstrap],
                size=len(draw_indices))

        return coef_draws


class LinearGAM(GAM):
    """Linear GAM

    This is a GAM with a Normal error distribution, and an identity link.

    Parameters
    ----------
    callbacks : list of strings or list of CallBack objects,
                default: ['deviance', 'diffs']
        Names of callback objects to call during the optimization loop.

    constraints : str or callable, or iterable of str or callable,
                  default: None
        Names of constraint functions to call during the optimization loop.

        Must be in {'convex', 'concave', 'monotonic_inc', 'monotonic_dec',
                    'circular', 'none'}

        If None, then the model will apply no constraints.

        If only one str or callable is specified, then is it copied for all
        features.

    dtype : str in {'auto', 'numerical',  'categorical'},
            or list of str, default: 'auto'
        String describing the data-type of each feature.

        'numerical' is used for continuous-valued data-types,
            like in regression.
        'categorical' is used for discrete-valued data-types,
            like in classification.

        If only one str is specified, then is is copied for all features.

    lam : float or iterable of floats > 0, default: 0.6
        Smoothing strength; must be a positive float, or one positive float
        per feature.

        Larger values enforce stronger smoothing.

        If only one float is specified, then it is copied for all features.

    fit_intercept : bool, default: True
        Specifies if a constant (a.k.a. bias or intercept) should be
        added to the decision function.

        NOTE: the intercept receives no smoothing penalty.

    fit_linear : bool or iterable of bools, default: False
        Specifies if a linear term should be added to any of the feature
        functions. Useful for including pre-defined feature transformations
        in the model.

        If only one bool is specified, then it is copied for all features.

        NOTE: It is NOT recommended to use both 'fit_splines = True' and
        'fit_linear = True' for two reasons:
            (1) This introduces a model identifiabiilty problem, which can cause
            p-values to appear significant.

            (2) Many constraints are incompatible with an additional linear fit.
            eg. if a non-zero linear function is added to a periodic spline
            function, it will cease to be periodic.

            This is also possible for a monotonic spline function.

    fit_splines : bool or iterable of bools, default: True
        Specifies if a smoother should be added to any of the feature
        functions. Useful for defining feature transformations a-priori
        that should not have splines fitted to them.

        If only one bool is specified, then it is copied for all features.

        NOTE: fit_splines supercedes n_splines.
        ie. if n_splines > 0 and fit_splines = False, no splines will be fitted.

        NOTE: It is NOT recommended to use both 'fit_splines = True' and
        'fit_linear = True'.
        Please see 'fit_linear'

    max_iter : int, default: 100
        Maximum number of iterations allowed for the solver to converge.

    penalties : str or callable, or iterable of str or callable,
                default: 'auto'
        Type of penalty to use for each feature.

        penalty should be in {'auto', 'none', 'derivative', 'l2', }

        If 'auto', then the model will use 2nd derivative smoothing for features
        of dtype 'numerical', and L2 smoothing for features of dtype
        'categorical'.

        If only one str or callable is specified, then is it copied for all
        features.

    n_splines : int, or iterable of ints, default: 25
        Number of splines to use in each feature function; must be non-negative.
        If only one int is specified, then it is copied for all features.

        Note: this value is set to 0 if fit_splines is False

    scale : float or None, default: None
        scale of the distribution, if known a-priori.
        if None, scale is estimated.

    spline_order : int, or iterable of ints, default: 3
        Order of spline to use in each feature function; must be non-negative.
        If only one int is specified, then it is copied for all features

        Note: if a feature is of type categorical, spline_order will be set to 0.

    tol : float, default: 1e-4
        Tolerance for stopping criteria.

    verbose : bool, default: False
        whether to show pyGAM warnings

    Attributes
    ----------
    coef_ : array, shape (n_classes, m_features)
        Coefficient of the features in the decision function.
        If fit_intercept is True, then self.coef_[0] will contain the bias.

    statistics_ : dict
        Dictionary containing model statistics like GCV/UBRE scores, AIC/c,
        parameter covariances, estimated degrees of freedom, etc.

    logs_ : dict
        Dictionary containing the outputs of any callbacks at each
        optimization loop.

        The logs are structured as `{callback: [...]}`

    References
    ----------
    Simon N. Wood, 2006
    Generalized Additive Models: an introduction with R

    Hastie, Tibshirani, Friedman
    The Elements of Statistical Learning
    http://statweb.stanford.edu/~tibs/ElemStatLearn/printings/ESLII_print10.pdf

    Paul Eilers & Brian Marx, 2015
    International Biometric Society: A Crash Course on P-splines
    http://www.ibschannel2015.nl/project/userfiles/Crash_course_handout.pdf
    """
    def __init__(self, lam=0.6, max_iter=100, n_splines=25, spline_order=3,
                 penalties='auto', dtype='auto', tol=1e-4, scale=None,
                 callbacks=['deviance', 'diffs'],
                 fit_intercept=True, fit_linear=False, fit_splines=True,
                 constraints=None, verbose=False):
        self.scale = scale
        super(LinearGAM, self).__init__(distribution=NormalDist(scale=self.scale),
                                        link='identity',
                                        lam=lam,
                                        dtype=dtype,
                                        max_iter=max_iter,
                                        n_splines=n_splines,
                                        spline_order=spline_order,
                                        penalties=penalties,
                                        tol=tol,
                                        callbacks=callbacks,
                                        fit_intercept=fit_intercept,
                                        fit_linear=fit_linear,
                                        fit_splines=fit_splines,
                                        constraints=constraints,
                                        verbose=verbose)

        self._exclude += ['distribution', 'link']

    def _validate_params(self):
        """
        method to sanitize model parameters

        Parameters
        ---------
        None

        Returns
        -------
        None
        """
        self.distribution = NormalDist(scale=self.scale)
        super(LinearGAM, self)._validate_params()

    def prediction_intervals(self, X, width=.95, quantiles=None):
        """
        estimate prediction intervals for LinearGAM

        Parameters
        ----------
        X : array-like of shape (n_samples, m_features)
            input data matrix
        width : float on [0,1], default: 0.95
        quantiles : array-like of floats in [0, 1], default: None
            instead of specifying the prediciton width, one can specify the
            quantiles. so width=.95 is equivalent to quantiles=[.025, .975]

        Returns
        -------
        intervals: np.array of shape (n_samples, 2 or len(quantiles))
        """
        if not self._is_fitted:
            raise AttributeError('GAM has not been fitted. Call fit first.')

        X = check_X(X, n_feats=len(self._n_coeffs) - self._fit_intercept,
                    edge_knots=self._edge_knots, dtypes=self._dtype,
                    verbose=self.verbose)

        return self._get_quantiles(X, width, quantiles, prediction=True)

class LogisticGAM(GAM):
    """Logistic GAM

    This is a GAM with a Binomial error distribution, and a logit link.

    Parameters
    ----------
    callbacks : list of strings or list of CallBack objects,
                default: ['deviance', 'diffs']
        Names of callback objects to call during the optimization loop.

    constraints : str or callable, or iterable of str or callable,
                  default: None
        Names of constraint functions to call during the optimization loop.

        Must be in {'convex', 'concave', 'monotonic_inc', 'monotonic_dec',
                    'circular', 'none'}

        If None, then the model will apply no constraints.

        If only one str or callable is specified, then is it copied for all
        features.

    dtype : str in {'auto', 'numerical',  'categorical'},
            or list of str, default: 'auto'
        String describing the data-type of each feature.

        'numerical' is used for continuous-valued data-types,
            like in regression.
        'categorical' is used for discrete-valued data-types,
            like in classification.

        If only one str is specified, then is is copied for all features.

    lam : float or iterable of floats > 0, default: 0.6
        Smoothing strength; must be a positive float, or one positive float
        per feature.

        Larger values enforce stronger smoothing.

        If only one float is specified, then it is copied for all features.

    fit_intercept : bool, default: True
        Specifies if a constant (a.k.a. bias or intercept) should be
        added to the decision function.

        NOTE: the intercept receives no smoothing penalty.

    fit_linear : bool or iterable of bools, default: False
        Specifies if a linear term should be added to any of the feature
        functions. Useful for including pre-defined feature transformations
        in the model.

        If only one bool is specified, then it is copied for all features.

        NOTE: Many constraints are incompatible with an additional linear fit.
            eg. if a non-zero linear function is added to a periodic spline
            function, it will cease to be periodic.

            this is also possible for a monotonic spline function.

    fit_splines : bool or iterable of bools, default: True
        Specifies if a smoother should be added to any of the feature
        functions. Useful for defining feature transformations a-priori
        that should not have splines fitted to them.

        If only one bool is specified, then it is copied for all features.

        NOTE: fit_splines supercedes n_splines.
        ie. if n_splines > 0 and fit_splines = False, no splines will be fitted.

    max_iter : int, default: 100
        Maximum number of iterations allowed for the solver to converge.

    penalties : str or callable, or iterable of str or callable,
                default: 'auto'
        Type of penalty to use for each feature.

        penalty should be in {'auto', 'none', 'derivative', 'l2', }

        If 'auto', then the model will use 2nd derivative smoothing for features
        of dtype 'numerical', and L2 smoothing for features of dtype
        'categorical'.

        If only one str or callable is specified, then is it copied for all
        features.

    n_splines : int, or iterable of ints, default: 25
        Number of splines to use in each feature function; must be non-negative.
        If only one int is specified, then it is copied for all features.

        Note: this value is set to 0 if fit_splines is False

    spline_order : int, or iterable of ints, default: 3
        Order of spline to use in each feature function; must be non-negative.
        If only one int is specified, then it is copied for all features

        Note: if a feature is of type categorical, spline_order will be set to 0.

    tol : float, default: 1e-4
        Tolerance for stopping criteria.

    verbose : bool, default: False
        whether to show pyGAM warnings

    Attributes
    ----------
    coef_ : array, shape (n_classes, m_features)
        Coefficient of the features in the decision function.
        If fit_intercept is True, then self.coef_[0] will contain the bias.

    statistics_ : dict
        Dictionary containing model statistics like GCV/UBRE scores, AIC/c,
        parameter covariances, estimated degrees of freedom, etc.

    logs_ : dict
        Dictionary containing the outputs of any callbacks at each
        optimization loop.

        The logs are structured as `{callback: [...]}`

    References
    ----------
    Simon N. Wood, 2006
    Generalized Additive Models: an introduction with R

    Hastie, Tibshirani, Friedman
    The Elements of Statistical Learning
    http://statweb.stanford.edu/~tibs/ElemStatLearn/printings/ESLII_print10.pdf

    Paul Eilers & Brian Marx, 2015
    International Biometric Society: A Crash Course on P-splines
    http://www.ibschannel2015.nl/project/userfiles/Crash_course_handout.pdf
    """
    def __init__(self, lam=0.6, max_iter=100, n_splines=25, spline_order=3,
                 penalties='auto', dtype='auto', tol=1e-4,
                 callbacks=['deviance', 'diffs', 'accuracy'],
                 fit_intercept=True, fit_linear=False, fit_splines=True,
                 constraints=None, verbose=False):

        # call super
        super(LogisticGAM, self).__init__(distribution='binomial',
                                          link='logit',
                                          lam=lam,
                                          dtype=dtype,
                                          max_iter=max_iter,
                                          n_splines=n_splines,
                                          spline_order=spline_order,
                                          penalties=penalties,
                                          tol=tol,
                                          callbacks=callbacks,
                                          fit_intercept=fit_intercept,
                                          fit_linear=fit_linear,
                                          fit_splines=fit_splines,
                                          constraints=constraints,
                                          verbose=verbose)
        # ignore any variables
        self._exclude += ['distribution', 'link']

    def accuracy(self, X=None, y=None, mu=None):
        """
        computes the accuracy of the LogisticGAM

        Parameters
        ----------
        note: X or mu must be defined. defaults to mu

        X : array-like of shape (n_samples, m_features), default: None
            containing input data
        y : array-like of shape (n,)
            containing target data
        mu : array-like of shape (n_samples,), default: None
            expected value of the targets given the model and inputs

        Returns
        -------
        float in [0, 1]
        """
        if not self._is_fitted:
            raise AttributeError('GAM has not been fitted. Call fit first.')

        y = check_y(y, self.link, self.distribution, verbose=self.verbose)
        if X is not None:
            X = check_X(X, n_feats=len(self._n_coeffs) - self._fit_intercept,
                        edge_knots=self._edge_knots, dtypes=self._dtype,
                        verbose=self.verbose)

        if mu is None:
            mu = self.predict_mu(X)
        check_X_y(mu, y)
        return ((mu > 0.5).astype(int) == y).mean()

    def predict(self, X):
        """
        preduct binary targets given model and input X

        Parameters
        ---------
        X : array-like of shape (n_samples, m_features), default: None
            containing the input dataset

        Returns
        -------
        y : np.array of shape (n_samples,)
            containing binary targets under the model
        """
        return self.predict_mu(X) > 0.5

    def predict_proba(self, X):
        """
        preduct targets given model and input X

        Parameters
        ---------
        X : array-like of shape (n_samples, m_features), default: None
            containing the input dataset

        Returns
        -------
        y : np.array of shape (n_samples,)
            containing expected values under the model
        """
        return self.predict_mu(X)


class PoissonGAM(GAM):
    """Poisson GAM

    This is a GAM with a Poisson error distribution, and a log link.

    Parameters
    ----------
    callbacks : list of strings or list of CallBack objects,
                default: ['deviance', 'diffs']
        Names of callback objects to call during the optimization loop.

    constraints : str or callable, or iterable of str or callable,
                  default: None
        Names of constraint functions to call during the optimization loop.

        Must be in {'convex', 'concave', 'monotonic_inc', 'monotonic_dec',
                    'circular', 'none'}

        If None, then the model will apply no constraints.

        If only one str or callable is specified, then is it copied for all
        features.

    dtype : str in {'auto', 'numerical',  'categorical'},
            or list of str, default: 'auto'
        String describing the data-type of each feature.

        'numerical' is used for continuous-valued data-types,
            like in regression.
        'categorical' is used for discrete-valued data-types,
            like in classification.

        If only one str is specified, then is is copied for all features.

    lam : float or iterable of floats > 0, default: 0.6
        Smoothing strength; must be a positive float, or one positive float
        per feature.

        Larger values enforce stronger smoothing.

        If only one float is specified, then it is copied for all features.

    fit_intercept : bool, default: True
        Specifies if a constant (a.k.a. bias or intercept) should be
        added to the decision function.

        NOTE: the intercept receives no smoothing penalty.

    fit_linear : bool or iterable of bools, default: False
        Specifies if a linear term should be added to any of the feature
        functions. Useful for including pre-defined feature transformations
        in the model.

        If only one bool is specified, then it is copied for all features.

        NOTE: Many constraints are incompatible with an additional linear fit.
            eg. if a non-zero linear function is added to a periodic spline
            function, it will cease to be periodic.

            this is also possible for a monotonic spline function.

    fit_splines : bool or iterable of bools, default: True
        Specifies if a smoother should be added to any of the feature
        functions. Useful for defining feature transformations a-priori
        that should not have splines fitted to them.

        If only one bool is specified, then it is copied for all features.

        NOTE: fit_splines supercedes n_splines.
        ie. if n_splines > 0 and fit_splines = False, no splines will be fitted.

    max_iter : int, default: 100
        Maximum number of iterations allowed for the solver to converge.

    penalties : str or callable, or iterable of str or callable,
                default: 'auto'
        Type of penalty to use for each feature.

        penalty should be in {'auto', 'none', 'derivative', 'l2', }

        If 'auto', then the model will use 2nd derivative smoothing for features
        of dtype 'numerical', and L2 smoothing for features of dtype
        'categorical'.

        If only one str or callable is specified, then is it copied for all
        features.

    n_splines : int, or iterable of ints, default: 25
        Number of splines to use in each feature function; must be non-negative.
        If only one int is specified, then it is copied for all features.

        Note: this value is set to 0 if fit_splines is False

    spline_order : int, or iterable of ints, default: 3
        Order of spline to use in each feature function; must be non-negative.
        If only one int is specified, then it is copied for all features

        Note: if a feature is of type categorical, spline_order will be set to 0.

    tol : float, default: 1e-4
        Tolerance for stopping criteria.

    verbose : bool, default: False
        whether to show pyGAM warnings

    Attributes
    ----------
    coef_ : array, shape (n_classes, m_features)
        Coefficient of the features in the decision function.
        If fit_intercept is True, then self.coef_[0] will contain the bias.

    statistics_ : dict
        Dictionary containing model statistics like GCV/UBRE scores, AIC/c,
        parameter covariances, estimated degrees of freedom, etc.

    logs_ : dict
        Dictionary containing the outputs of any callbacks at each
        optimization loop.

        The logs are structured as `{callback: [...]}`

    References
    ----------
    Simon N. Wood, 2006
    Generalized Additive Models: an introduction with R

    Hastie, Tibshirani, Friedman
    The Elements of Statistical Learning
    http://statweb.stanford.edu/~tibs/ElemStatLearn/printings/ESLII_print10.pdf

    Paul Eilers & Brian Marx, 2015
    International Biometric Society: A Crash Course on P-splines
    http://www.ibschannel2015.nl/project/userfiles/Crash_course_handout.pdf
    """
    def __init__(self, lam=0.6, max_iter=100, n_splines=25, spline_order=3,
                 penalties='auto', dtype='auto', tol=1e-4,
                 callbacks=['deviance', 'diffs'],
                 fit_intercept=True, fit_linear=False, fit_splines=True,
                 constraints=None, verbose=False):

        # call super
        super(PoissonGAM, self).__init__(distribution='poisson',
                                         link='log',
                                         lam=lam,
                                         dtype=dtype,
                                         max_iter=max_iter,
                                         n_splines=n_splines,
                                         spline_order=spline_order,
                                         penalties=penalties,
                                         tol=tol,
                                         callbacks=callbacks,
                                         fit_intercept=fit_intercept,
                                         fit_linear=fit_linear,
                                         fit_splines=fit_splines,
                                         constraints=constraints,
                                         verbose=verbose)
        # ignore any variables
        self._exclude += ['distribution', 'link']

    def _loglikelihood(self, y, mu, weights=None, rescale_y=True):
        """
        compute the log-likelihood of the dataset using the current model

        Parameters
        ---------
        y : array-like of shape (n,)
            containing target values
        mu : array-like of shape (n_samples,)
            expected value of the targets given the model and inputs
        weights : array-like of shape (n,)
            containing sample weights
        rescale_y : boolean, defaul: True
            whether to scale the targets back up.
            useful when fitting with an exposure, in which case the count observations
            were scaled into rates. this rescales rates into counts.

        Returns
        -------
        log-likelihood : np.array of shape (n,)
            containing log-likelihood scores
        """
        if rescale_y:
            y = np.round(y * weights).astype('int')

        return self.distribution.log_pdf(y=y, mu=mu, weights=weights).sum()

    def loglikelihood(self, X, y, exposure=None, weights=None):
        """
        compute the log-likelihood of the dataset using the current model

        Parameters
        ---------
        X : array-like of shape (n_samples, m_features)
            containing the input dataset
        y : array-like of shape (n,)
            containing target values
        exposure : array-like shape (n_samples,) or None, default: None
            containing exposures
            if None, defaults to array of ones
        weights : array-like of shape (n,)
            containing sample weights

        Returns
        -------
        log-likelihood : np.array of shape (n,)
            containing log-likelihood scores
        """
        y = check_y(y, self.link, self.distribution, verbose=self.verbose)
        mu = self.predict_mu(X)

        if weights is not None:
            weights = np.array(weights).astype('f').ravel()
            weights = check_array(weights, name='sample weights',
                                  ndim=1, verbose=self.verbose)
            check_lengths(y, weights)
        else:
            weights = np.ones_like(y).astype('float64')

        y, weights = self._exposure_to_weights(y, exposure, weights)
        return self._loglikelihood(y, mu, weights=weights, rescale_y=True)

    def _exposure_to_weights(self, y, exposure=None, weights=None):
        """simple tool to create a common API

        Parameters
        ----------
        y : array-like, shape (n_samples,)
            Target values (integers in classification, real numbers in
            regression)
            For classification, labels must correspond to classes.
        exposure : array-like shape (n_samples,) or None, default: None
            containing exposures
            if None, defaults to array of ones
        weights : array-like shape (n_samples,) or None, default: None
            containing sample weights
            if None, defaults to array of ones

        Returns
        -------
        y : y normalized by exposure
        weights : array-like shape (n_samples,)
        """
        y = y.ravel()

        if exposure is not None:
            exposure = np.array(exposure).astype('f').ravel()
            exposure = check_array(exposure, name='sample exposure',
                                   ndim=1, verbose=self.verbose)
        else:
            exposure = np.ones_like(y.ravel()).astype('float64')

        # check data
        exposure = exposure.ravel()
        check_lengths(y, exposure)

        # normalize response
        y = y / exposure

        if weights is not None:
            weights = np.array(weights).astype('f').ravel()
            weights = check_array(weights, name='sample weights',
                                  ndim=1, verbose=self.verbose)
        else:
            weights = np.ones_like(y).astype('float64')
        check_lengths(weights, exposure)

        # set exposure as the weight
        # we do this because we have divided our response
        # so if we make an error of 1 now, we need it to count more heavily.
        weights = weights * exposure

        return y, weights

    def fit(self, X, y, exposure=None, weights=None):
        """Fit the generalized additive model.

        Parameters
        ----------
        X : array-like, shape (n_samples, m_features)
            Training vectors, where n_samples is the number of samples
            and m_features is the number of features.

        y : array-like, shape (n_samples,)
            Target values (integers in classification, real numbers in
            regression)
            For classification, labels must correspond to classes.

        exposure : array-like shape (n_samples,) or None, default: None
            containing exposures
            if None, defaults to array of ones

        weights : array-like shape (n_samples,) or None, default: None
            containing sample weights
            if None, defaults to array of ones

        Returns
        -------
        self : object
            Returns fitted GAM object
        """
        y, weights = self._exposure_to_weights(y, exposure, weights)
        return super(PoissonGAM, self).fit(X, y, weights)

    def predict(self, X, exposure=None):
        """
        preduct expected value of target given model and input X
        often this is done via expected value of GAM given input X

        Parameters
        ---------
        X : array-like of shape (n_samples, m_features), default: None
            containing the input dataset

        exposure : array-like shape (n_samples,) or None, default: None
            containing exposures
            if None, defaults to array of ones

        Returns
        -------
        y : np.array of shape (n_samples,)
            containing predicted values under the model
        """
        if not self._is_fitted:
            raise AttributeError('GAM has not been fitted. Call fit first.')

        X = check_X(X, n_feats=len(self._n_coeffs) - self._fit_intercept,
                    edge_knots=self._edge_knots, dtypes=self._dtype,
                    verbose=self.verbose)

        if exposure is not None:
            exposure = np.array(exposure).astype('f')
        else:
            exposure = np.ones(X.shape[0]).astype('f')
        check_lengths(X, exposure)

        return self.predict_mu(X) * exposure

    def gridsearch(self, X, y, exposure=None, weights=None,
                   return_scores=False, keep_best=True, objective='auto',
                   **param_grids):
        """
        performs a grid search over a space of parameters for a given objective

        NOTE:
        gridsearch method is lazy and will not remove useless combinations
        from the search space, eg.
          n_splines=np.arange(5,10), fit_splines=[True, False]
        will result in 10 loops, of which 5 are equivalent because
        even though fit_splines==False

        it is not recommended to search over a grid that alternates
        between known scales and unknown scales, as the scores of the
        cadidate models will not be comparable.

        Parameters
        ----------
        X : array
          input data of shape (n_samples, m_features)

        y : array
          label data of shape (n_samples,)

        exposure : array-like shape (n_samples,) or None, default: None
            containing exposures
            if None, defaults to array of ones

        weights : array-like shape (n_samples,) or None, default: None
            containing sample weights
            if None, defaults to array of ones

        return_scores : boolean, default False
          whether to return the hyperpamaters
          and score for each element in the grid

        keep_best : boolean
          whether to keep the best GAM as self.
          default: True

        objective : string, default: 'auto'
          metric to optimize. must be in ['AIC', 'AICc', 'GCV', 'UBRE', 'auto']
          if 'auto', then grid search will optimize GCV for models with unknown
          scale and UBRE for models with known scale.

        **kwargs : dict, default {'lam': np.logspace(-3, 3, 11)}
          pairs of parameters and iterables of floats, or
          parameters and iterables of iterables of floats.

          if iterable of iterables of floats, the outer iterable must have
          length m_features.

          the method will make a grid of all the combinations of the parameters
          and fit a GAM to each combination.


        Returns
        -------
        if return_values == True:
            model_scores : dict
                Contains each fitted model as keys and corresponding
                objective scores as values
        else:
            self, ie possibly the newly fitted model
        """
        y, weights = self._exposure_to_weights(y, exposure, weights)
        return super(PoissonGAM, self).gridsearch(X, y,
                                                  weights=weights,
                                                  return_scores=return_scores,
                                                  keep_best=keep_best,
                                                  objective=objective,
                                                  **param_grids)


class GammaGAM(GAM):
    """Gamma GAM

    This is a GAM with a Gamma error distribution, and a log link.

    NB
    Although canonical link function for the Gamma GLM is the inverse link,
    this function can create problems for numerical software because it becomes
    difficult to enforce the requirement that the mean of the Gamma distribution
    be positive. The log link guarantees this.

    If you need to use the inverse link function, simply construct a custom GAM:
    ```
    from pygam import GAM
    gam = GAM(distribution='gamma', link='inverse')
    ```

    Parameters
    ----------
    callbacks : list of strings or list of CallBack objects,
                default: ['deviance', 'diffs']
        Names of callback objects to call during the optimization loop.

    constraints : str or callable, or iterable of str or callable,
                  default: None
        Names of constraint functions to call during the optimization loop.

        Must be in {'convex', 'concave', 'monotonic_inc', 'monotonic_dec',
                    'circular', 'none'}

        If None, then the model will apply no constraints.

        If only one str or callable is specified, then is it copied for all
        features.

    dtype : str in {'auto', 'numerical',  'categorical'},
            or list of str, default: 'auto'
        String describing the data-type of each feature.

        'numerical' is used for continuous-valued data-types,
            like in regression.
        'categorical' is used for discrete-valued data-types,
            like in classification.

        If only one str is specified, then is is copied for all features.

    lam : float or iterable of floats > 0, default: 0.6
        Smoothing strength; must be a positive float, or one positive float
        per feature.

        Larger values enforce stronger smoothing.

        If only one float is specified, then it is copied for all features.

    fit_intercept : bool, default: True
        Specifies if a constant (a.k.a. bias or intercept) should be
        added to the decision function.

        NOTE: the intercept receives no smoothing penalty.

    fit_linear : bool or iterable of bools, default: False
        Specifies if a linear term should be added to any of the feature
        functions. Useful for including pre-defined feature transformations
        in the model.

        If only one bool is specified, then it is copied for all features.

        NOTE: Many constraints are incompatible with an additional linear fit.
            eg. if a non-zero linear function is added to a periodic spline
            function, it will cease to be periodic.

            this is also possible for a monotonic spline function.

    fit_splines : bool or iterable of bools, default: True
        Specifies if a smoother should be added to any of the feature
        functions. Useful for defining feature transformations a-priori
        that should not have splines fitted to them.

        If only one bool is specified, then it is copied for all features.

        NOTE: fit_splines supercedes n_splines.
        ie. if n_splines > 0 and fit_splines = False, no splines will be fitted.

    max_iter : int, default: 100
        Maximum number of iterations allowed for the solver to converge.

    penalties : str or callable, or iterable of str or callable,
                default: 'auto'
        Type of penalty to use for each feature.

        penalty should be in {'auto', 'none', 'derivative', 'l2', }

        If 'auto', then the model will use 2nd derivative smoothing for features
        of dtype 'numerical', and L2 smoothing for features of dtype
        'categorical'.

        If only one str or callable is specified, then is it copied for all
        features.

    n_splines : int, or iterable of ints, default: 25
        Number of splines to use in each feature function; must be non-negative.
        If only one int is specified, then it is copied for all features.

        Note: this value is set to 0 if fit_splines is False

    scale : float or None, default: None
        scale of the distribution, if known a-priori.
        if None, scale is estimated.

    spline_order : int, or iterable of ints, default: 3
        Order of spline to use in each feature function; must be non-negative.
        If only one int is specified, then it is copied for all features

        Note: if a feature is of type categorical, spline_order will be set to 0.

    tol : float, default: 1e-4
        Tolerance for stopping criteria.

    verbose : bool, default: False
        whether to show pyGAM warnings

    Attributes
    ----------
    coef_ : array, shape (n_classes, m_features)
        Coefficient of the features in the decision function.
        If fit_intercept is True, then self.coef_[0] will contain the bias.

    statistics_ : dict
        Dictionary containing model statistics like GCV/UBRE scores, AIC/c,
        parameter covariances, estimated degrees of freedom, etc.

    logs_ : dict
        Dictionary containing the outputs of any callbacks at each
        optimization loop.

        The logs are structured as `{callback: [...]}`

    References
    ----------
    Simon N. Wood, 2006
    Generalized Additive Models: an introduction with R

    Hastie, Tibshirani, Friedman
    The Elements of Statistical Learning
    http://statweb.stanford.edu/~tibs/ElemStatLearn/printings/ESLII_print10.pdf

    Paul Eilers & Brian Marx, 2015
    International Biometric Society: A Crash Course on P-splines
    http://www.ibschannel2015.nl/project/userfiles/Crash_course_handout.pdf
    """
    def __init__(self, lam=0.6, max_iter=100, n_splines=25, spline_order=3,
                 penalties='auto', dtype='auto', tol=1e-4, scale=None,
                 callbacks=['deviance', 'diffs'],
                 fit_intercept=True, fit_linear=False, fit_splines=True,
                 constraints=None, verbose=False):
        self.scale = scale
        super(GammaGAM, self).__init__(distribution=GammaDist(scale=self.scale),
                                        link='log',
                                        lam=lam,
                                        dtype=dtype,
                                        max_iter=max_iter,
                                        n_splines=n_splines,
                                        spline_order=spline_order,
                                        penalties=penalties,
                                        tol=tol,
                                        callbacks=callbacks,
                                        fit_intercept=fit_intercept,
                                        fit_linear=fit_linear,
                                        fit_splines=fit_splines,
                                        constraints=constraints,
                                        verbose=verbose)

        self._exclude += ['distribution', 'link']

    def _validate_params(self):
        """
        method to sanitize model parameters

        Parameters
        ---------
        None

        Returns
        -------
        None
        """
        self.distribution = GammaDist(scale=self.scale)
        super(GammaGAM, self)._validate_params()


class InvGaussGAM(GAM):
    """Inverse Gaussian GAM

    This is a GAM with a Inverse Gaussian error distribution, and a log link.

    NB
    Although canonical link function for the Inverse Gaussian GLM is the inverse squared link,
    this function can create problems for numerical software because it becomes
    difficult to enforce the requirement that the mean of the Inverse Gaussian distribution
    be positive. The log link guarantees this.

    If you need to use the inverse squared link function, simply construct a custom GAM:
    ```
    from pygam import GAM
    gam = GAM(distribution='inv_gauss', link='inv_squared')
    ```

    Parameters
    ----------
    callbacks : list of strings or list of CallBack objects,
                default: ['deviance', 'diffs']
        Names of callback objects to call during the optimization loop.

    constraints : str or callable, or iterable of str or callable,
                  default: None
        Names of constraint functions to call during the optimization loop.

        Must be in {'convex', 'concave', 'monotonic_inc', 'monotonic_dec',
                    'circular', 'none'}

        If None, then the model will apply no constraints.

        If only one str or callable is specified, then is it copied for all
        features.

    dtype : str in {'auto', 'numerical',  'categorical'},
            or list of str, default: 'auto'
        String describing the data-type of each feature.

        'numerical' is used for continuous-valued data-types,
            like in regression.
        'categorical' is used for discrete-valued data-types,
            like in classification.

        If only one str is specified, then is is copied for all features.

    lam : float or iterable of floats > 0, default: 0.6
        Smoothing strength; must be a positive float, or one positive float
        per feature.

        Larger values enforce stronger smoothing.

        If only one float is specified, then it is copied for all features.

    fit_intercept : bool, default: True
        Specifies if a constant (a.k.a. bias or intercept) should be
        added to the decision function.

        NOTE: the intercept receives no smoothing penalty.

    fit_linear : bool or iterable of bools, default: False
        Specifies if a linear term should be added to any of the feature
        functions. Useful for including pre-defined feature transformations
        in the model.

        If only one bool is specified, then it is copied for all features.

        NOTE: Many constraints are incompatible with an additional linear fit.
            eg. if a non-zero linear function is added to a periodic spline
            function, it will cease to be periodic.

            this is also possible for a monotonic spline function.

    fit_splines : bool or iterable of bools, default: True
        Specifies if a smoother should be added to any of the feature
        functions. Useful for defining feature transformations a-priori
        that should not have splines fitted to them.

        If only one bool is specified, then it is copied for all features.

        NOTE: fit_splines supercedes n_splines.
        ie. if n_splines > 0 and fit_splines = False, no splines will be fitted.

    max_iter : int, default: 100
        Maximum number of iterations allowed for the solver to converge.

    penalties : str or callable, or iterable of str or callable,
                default: 'auto'
        Type of penalty to use for each feature.

        penalty should be in {'auto', 'none', 'derivative', 'l2', }

        If 'auto', then the model will use 2nd derivative smoothing for features
        of dtype 'numerical', and L2 smoothing for features of dtype
        'categorical'.

        If only one str or callable is specified, then is it copied for all
        features.

    n_splines : int, or iterable of ints, default: 25
        Number of splines to use in each feature function; must be non-negative.
        If only one int is specified, then it is copied for all features.

        Note: this value is set to 0 if fit_splines is False

    scale : float or None, default: None
        scale of the distribution, if known a-priori.
        if None, scale is estimated.

    spline_order : int, or iterable of ints, default: 3
        Order of spline to use in each feature function; must be non-negative.
        If only one int is specified, then it is copied for all features

        Note: if a feature is of type categorical, spline_order will be set to 0.

    tol : float, default: 1e-4
        Tolerance for stopping criteria.

    verbose : bool, default: False
        whether to show pyGAM warnings

    Attributes
    ----------
    coef_ : array, shape (n_classes, m_features)
        Coefficient of the features in the decision function.
        If fit_intercept is True, then self.coef_[0] will contain the bias.

    statistics_ : dict
        Dictionary containing model statistics like GCV/UBRE scores, AIC/c,
        parameter covariances, estimated degrees of freedom, etc.

    logs_ : dict
        Dictionary containing the outputs of any callbacks at each
        optimization loop.

        The logs are structured as `{callback: [...]}`

    References
    ----------
    Simon N. Wood, 2006
    Generalized Additive Models: an introduction with R

    Hastie, Tibshirani, Friedman
    The Elements of Statistical Learning
    http://statweb.stanford.edu/~tibs/ElemStatLearn/printings/ESLII_print10.pdf

    Paul Eilers & Brian Marx, 2015
    International Biometric Society: A Crash Course on P-splines
    http://www.ibschannel2015.nl/project/userfiles/Crash_course_handout.pdf
    """
    def __init__(self, lam=0.6, max_iter=100, n_splines=25, spline_order=3,
                 penalties='auto', dtype='auto', tol=1e-4, scale=None,
                 callbacks=['deviance', 'diffs'],
                 fit_intercept=True, fit_linear=False, fit_splines=True,
                 constraints=None, verbose=False):
        self.scale = scale
        super(InvGaussGAM, self).__init__(distribution=InvGaussDist(scale=self.scale),
                                          link='log',
                                          lam=lam,
                                          dtype=dtype,
                                          max_iter=max_iter,
                                          n_splines=n_splines,
                                          spline_order=spline_order,
                                          penalties=penalties,
                                          tol=tol,
                                          callbacks=callbacks,
                                          fit_intercept=fit_intercept,
                                          fit_linear=fit_linear,
                                          fit_splines=fit_splines,
                                          constraints=constraints,
                                          verbose=verbose)

        self._exclude += ['distribution', 'link']

    def _validate_params(self):
        """
        method to sanitize model parameters

        Parameters
        ---------
        None

        Returns
        -------
        None
        """
        self.distribution = InvGaussDist(scale=self.scale)
        super(InvGaussGAM, self)._validate_params()

class ExpectileGAM(GAM):
    """Expectile GAM

    This is a GAM with a Normal distribution and an Identity Link,
    but minimizing the Least Asymmetrically Weighted Squares


    Parameters
    ----------
    expectile : float on (0, 1), default: 0.5
        expectile to estimate.

    callbacks : list of strings or list of CallBack objects,
                default: ['deviance', 'diffs']
        Names of callback objects to call during the optimization loop.

    constraints : str or callable, or iterable of str or callable,
                  default: None
        Names of constraint functions to call during the optimization loop.

        Must be in {'convex', 'concave', 'monotonic_inc', 'monotonic_dec',
                    'circular', 'none'}

        If None, then the model will apply no constraints.

        If only one str or callable is specified, then is it copied for all
        features.

    dtype : str in {'auto', 'numerical',  'categorical'},
            or list of str, default: 'auto'
        String describing the data-type of each feature.

        'numerical' is used for continuous-valued data-types,
            like in regression.
        'categorical' is used for discrete-valued data-types,
            like in classification.

        If only one str is specified, then is is copied for all features.

    lam : float or iterable of floats > 0, default: 0.6
        Smoothing strength; must be a positive float, or one positive float
        per feature.

        Larger values enforce stronger smoothing.

        If only one float is specified, then it is copied for all features.

    fit_intercept : bool, default: True
        Specifies if a constant (a.k.a. bias or intercept) should be
        added to the decision function.

        NOTE: the intercept receives no smoothing penalty.

    fit_linear : bool or iterable of bools, default: False
        Specifies if a linear term should be added to any of the feature
        functions. Useful for including pre-defined feature transformations
        in the model.

        If only one bool is specified, then it is copied for all features.

        NOTE: Many constraints are incompatible with an additional linear fit.
            eg. if a non-zero linear function is added to a periodic spline
            function, it will cease to be periodic.

            this is also possible for a monotonic spline function.

    fit_splines : bool or iterable of bools, default: True
        Specifies if a smoother should be added to any of the feature
        functions. Useful for defining feature transformations a-priori
        that should not have splines fitted to them.

        If only one bool is specified, then it is copied for all features.

        NOTE: fit_splines supercedes n_splines.
        ie. if n_splines > 0 and fit_splines = False, no splines will be fitted.

    max_iter : int, default: 100
        Maximum number of iterations allowed for the solver to converge.

    penalties : str or callable, or iterable of str or callable,
                default: 'auto'
        Type of penalty to use for each feature.

        penalty should be in {'auto', 'none', 'derivative', 'l2', }

        If 'auto', then the model will use 2nd derivative smoothing for features
        of dtype 'numerical', and L2 smoothing for features of dtype
        'categorical'.

        If only one str or callable is specified, then is it copied for all
        features.

    n_splines : int, or iterable of ints, default: 25
        Number of splines to use in each feature function; must be non-negative.
        If only one int is specified, then it is copied for all features.

        Note: this value is set to 0 if fit_splines is False

    scale : float or None, default: None
        scale of the distribution, if known a-priori.
        if None, scale is estimated.

    spline_order : int, or iterable of ints, default: 3
        Order of spline to use in each feature function; must be non-negative.
        If only one int is specified, then it is copied for all features

        Note: if a feature is of type categorical, spline_order will be set to 0.

    tol : float, default: 1e-4
        Tolerance for stopping criteria.

    Attributes
    ----------
    coef_ : array, shape (n_classes, m_features)
        Coefficient of the features in the decision function.
        If fit_intercept is True, then self.coef_[0] will contain the bias.

    statistics_ : dict
        Dictionary containing model statistics like GCV/UBRE scores, AIC/c,
        parameter covariances, estimated degrees of freedom, etc.

    logs_ : dict
        Dictionary containing the outputs of any callbacks at each
        optimization loop.

        The logs are structured as `{callback: [...]}`

    References
    ----------
    Simon N. Wood, 2006
    Generalized Additive Models: an introduction with R

    Hastie, Tibshirani, Friedman
    The Elements of Statistical Learning
    http://statweb.stanford.edu/~tibs/ElemStatLearn/printings/ESLII_print10.pdf

    Paul Eilers & Brian Marx, 2015
    International Biometric Society: A Crash Course on P-splines
    http://www.ibschannel2015.nl/project/userfiles/Crash_course_handout.pdf
    """
    def __init__(self, lam=0.6, max_iter=100, n_splines=25, spline_order=3,
                 penalties='auto', dtype='auto', tol=1e-4, scale=None,
                 callbacks=['deviance', 'diffs'],
                 fit_intercept=True, fit_linear=False, fit_splines=True,
                 constraints=None, expectile=0.5):
        self.scale = scale
        self.expectile = expectile
        super(ExpectileGAM, self).__init__(distribution=NormalDist(scale=self.scale),
                                          link='identity',
                                          lam=lam,
                                          dtype=dtype,
                                          max_iter=max_iter,
                                          n_splines=n_splines,
                                          spline_order=spline_order,
                                          penalties=penalties,
                                          tol=tol,
                                          callbacks=callbacks,
                                          fit_intercept=fit_intercept,
                                          fit_linear=fit_linear,
                                          fit_splines=fit_splines,
                                          constraints=constraints)

        self._exclude += ['distribution', 'link']

    def _validate_params(self):
        """
        method to sanitize model parameters

        Parameters
        ---------
        None

        Returns
        -------
        None
        """
        if self.expectile >= 1 or self.expectile <= 0:
            raise ValueError('expectile must be in (0,1), but found {}'.format(self.expectile))
        self.distribution = NormalDist(scale=self.scale)
        super(ExpectileGAM, self)._validate_params()

    def _W(self, mu, weights, y=None):
        """
        compute the PIRLS weights for model predictions.

        TODO lets verify the formula for this.
        if we use the square root of the mu with the stable opt,
        we get the same results as when we use non-sqrt mu with naive opt.

        this makes me think that they are equivalent.

        also, using non-sqrt mu with stable opt gives very small edofs for even lam=0.001
        and the parameter variance is huge. this seems strange to me.

        computed [V * d(link)/d(mu)] ^(-1/2) by hand and the math checks out as hoped.

        ive since moved the square to the naive pirls method to make the code modular.

        Parameters
        ---------
        mu : array-like of shape (n_samples,)
            expected value of the targets given the model and inputs
        weights : array-like of shape (n_samples,)
            containing sample weights
        y = array-like of shape (n_samples,) or None, default None
            useful for computing the asymmetric weight.

        Returns
        -------
        weights : sp..sparse array of shape (n_samples, n_samples)
        """
        # asymmetric weight
        asym = (y > mu) * self.expectile + (y <= mu) * (1 - self.expectile)

        return sp.sparse.diags((self.link.gradient(mu, self.distribution)**2 *
                                self.distribution.V(mu=mu) *
                                weights ** -1)**-0.5 * asym**0.5)

    def _get_quantile_ratio(self, X, y):
        """find the expirical quantile of the model

        Parameters
        ----------
        X : array-like, shape (n_samples, m_features)
            Training vectors, where n_samples is the number of samples
            and m_features is the number of features.
        y : array-like, shape (n_samples,)
            Target values (integers in classification, real numbers in
            regression)
            For classification, labels must correspond to classes.

        Returns
        -------
        ratio : float on [0, 1]
        """
        y_pred = self.predict(X)
        return (y_pred > y).mean()

    def fit_quantile(self, X, y, quantile, max_iter=20, tol=0.01, weights=None):
        """fit ExpectileGAM to a desired quantile via binary search

        Parameters
        ----------
        X : array-like, shape (n_samples, m_features)
            Training vectors, where n_samples is the number of samples
            and m_features is the number of features.
        y : array-like, shape (n_samples,)
            Target values (integers in classification, real numbers in
            regression)
            For classification, labels must correspond to classes.
        quantile : float on (0, 1)
            desired quantile to fit.
        max_iter : int, default: 20
            maximum number of binary search iterations to perform
        tol : float > 0, default: 0.01
            maximum distance between desired quantile and fitted quantile
        weights : array-like shape (n_samples,) or None, default: None
            containing sample weights
            if None, defaults to array of ones

        Returns
        -------
        self : fitted GAM object
        """
        def _within_tol(a, b, tol):
            return np.abs(a - b) <= tol

        # validate arguments
        if quantile <= 0 or quantile >= 1:
            raise ValueError('quantile must be on (0, 1), but found {}'.format(quantile))

        if tol <= 0:
            raise ValueError('tol must be float > 0 {}'.format(tol))

        if max_iter <= 0:
            raise ValueError('max_iter must be int > 0 {}'.format(max_iter))

        # perform a first fit if necessary
        if not self._is_fitted:
            self.fit(X, y, weights=weights)

        # do binary search
        max_ = 1.0
        min_ = 0.0
        n_iter = 0
        while n_iter < max_iter:
            ratio = self._get_quantile_ratio(X, y)

            if _within_tol(ratio, quantile, tol):
                break

            if ratio < quantile:
                min_ = self.expectile
            else:
                max_ = self.expectile

            expectile = (max_ + min_) / 2.
            self.set_params(expectile=expectile)
            self.fit(X, y, weights=weights)

            n_iter += 1

        # print diagnostics
        if not _within_tol(ratio, quantile, tol) and self.verbose:
            warnings.warn('maximum iterations reached')

        return self<|MERGE_RESOLUTION|>--- conflicted
+++ resolved
@@ -1709,15 +1709,8 @@
         ----------
         X : array
             input data of shape (n_samples, m_features)
-<<<<<<< HEAD
-        width : float on [0,1]
-        quantiles : array-like of floats in [0, 1]
-=======
-        y : array
-            label data of shape (n_samples,)
         width : float on (0, 1)
         quantiles : array-like of floats on (0, 1)
->>>>>>> a93c904e
             instead of specifying the prediciton width, one can specify the
             quantiles. so width=.95 is equivalent to quantiles=[.025, .975]
         modelmat : array of shape or None, default: None
